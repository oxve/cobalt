# Copyright 2021 The Cobalt Authors. All Rights Reserved.
#
# Licensed under the Apache License, Version 2.0 (the "License");
# you may not use this file except in compliance with the License.
# You may obtain a copy of the License at
#
#     http://www.apache.org/licenses/LICENSE-2.0
#
# Unless required by applicable law or agreed to in writing, software
# distributed under the License is distributed on an "AS IS" BASIS,
# WITHOUT WARRANTIES OR CONDITIONS OF ANY KIND, either express or implied.
# See the License for the specific language governing permissions and
# limitations under the License.

import("//starboard/build/config/os_definitions.gni")
import("//starboard/build/config/starboard_target_type.gni")
import("//starboard/contrib/cast/cast.gni")

group("gn_all") {
  testonly = true

  deps = [
    ":default",
    "//starboard/client_porting/cwrappers:cwrappers_test",
    "//starboard/client_porting/eztime",
    "//starboard/client_porting/eztime:eztime_test",
    "//starboard/client_porting/icu_init",
    "//starboard/examples/glclear:starboard_glclear_example",
    "//starboard/examples/hello_world:starboard_hello_world_example",
    "//starboard/examples/window:starboard_window_example",
    "//starboard/extension:extension_test",
<<<<<<< HEAD

    # "//starboard/loader_app:app_key_files_test",
=======
>>>>>>> 32a2037b
    "//starboard/nplb",
  ]
  if (sb_is_evergreen_compatible && current_toolchain == starboard_toolchain) {
    deps += [ "//starboard/nplb/nplb_evergreen_compat_tests" ]
  }

  if (has_platform_targets) {
    deps += [ "//$starboard_path/platform_targets" ]
  }

  if (platform_tests_path == "") {
    deps += [ ":starboard_platform_tests($starboard_toolchain)" ]
  } else {
    deps += [ platform_tests_path ]
  }

  if (sb_filter_based_player) {
    deps += [
      "//starboard/shared/starboard/player/filter/testing:player_filter_tests($starboard_toolchain)",
      # "//starboard/shared/starboard/player/filter/testing:player_filter_tests_install($starboard_toolchain)",
    ]

    # TODO: b/296715826 - Fix build error for windows modular builds.
    if (!(sb_is_modular && is_host_win)) {
      deps += [ "//starboard/shared/starboard/player/filter/tools:audio_dmp_player($starboard_toolchain)" ]
    }
  }

  if (sb_enable_benchmark) {
    deps += [ "//starboard/benchmark" ]
  }

  if (build_with_separate_cobalt_toolchain && use_contrib_cast) {
    deps += [ "//starboard/contrib/cast/cast_starboard_api/samples:cast" ]
  }

  if (!sb_is_evergreen) {
    if (sb_is_evergreen_compatible) {
      deps += [
        "//starboard/elf_loader:elf_loader_test_install($starboard_toolchain)",
        "//starboard/loader_app:installation_manager_test_install($starboard_toolchain)",
        "//starboard/loader_app:reset_evergreen_update_test_install($starboard_toolchain)",
      ]

      if (current_toolchain == starboard_toolchain) {
        deps += [
          "//third_party/crashpad/client",
          "//third_party/lz4_lib:lz4",
        ]
        data_deps = [
          "//starboard/loader_app($starboard_toolchain)",
          "//third_party/crashpad/handler:crashpad_handler(//$starboard_path/toolchain:native_target)",
          "//third_party/crashpad/tools:crashpad_database_util(//$starboard_path/toolchain:native_target)",
        ]
      }
    }
  } else {  # !sb_is_evergreen
    deps += [
      "//starboard/loader_app:app_key_files_test",
      "//starboard/loader_app:app_key_test",
      "//starboard/loader_app:drain_file_test",
      "//starboard/loader_app:slot_management_test",
    ]
  }
}

group("default") {
  deps = [
    ":starboard_group",
    "//starboard/tools:build_app_launcher_zip",
  ]
}

group("starboard_group") {
  deps = []
  public_deps = [
    ":starboard_headers_only",
    "//starboard/client_porting/cwrappers",
    "//starboard/client_porting/eztime",
  ]

  if (sb_is_modular && current_toolchain == cobalt_toolchain) {
    public_deps += [
      "//third_party/llvm-project/compiler-rt:compiler_rt",
      "//third_party/llvm-project/libcxx:cxx",
      "//third_party/llvm-project/libcxxabi:cxxabi",
      "//third_party/musl:c",
    ]

    if (!sb_is_evergreen) {
      # For modular builds, we need to wrap any POSIX APIs that may not be ABI
      # equivalent across the Cobalt toolchain and the platform toolchain. For
      # non-Evergreen builds, this is done via the below wrapper implementations
      # of the API functions, which will simply call a renamed version of the
      # function that will be implemented in the Starboard shared library. The
      # same behavior is achieved in Evergreen via exported_symbols.cc remapping
      # the functions to the same renamed version. In both cases, implementation
      # of these renamed functions will handle translating data types across the
      # ABI boundary and be compiled into the Starboard shared library in
      # //starboard/build/config/starboard_target_type.gni.
      deps += [ "//starboard/shared/modular:cobalt_layer_posix_abi_wrappers" ]
    }

    if (sb_is_evergreen) {
      public_deps += [ "//starboard/elf_loader:sabi_string" ]
    } else {
      data_deps = [ ":starboard($starboard_toolchain)" ]
    }

    # TODO: b/295702296 Fix libunwind for modular builds.
    if (sb_is_evergreen || is_host_win) {
      public_deps += [ "//third_party/llvm-project/libunwind:unwind" ]
    }
  } else {
    public_deps += [
      ":starboard_static($starboard_toolchain)",
      "//starboard/common",
    ]

    if (!sb_is_modular || sb_is_evergreen) {
      if (sb_is_evergreen_compatible &&
          current_toolchain == starboard_toolchain) {
        public_deps += [ "//third_party/crashpad/wrapper" ]
      } else {
        public_deps += [ "//third_party/crashpad/wrapper:wrapper_stub" ]
      }
    }

    if (final_executable_type == "shared_library" &&
        current_toolchain != default_toolchain) {
      set_defaults("executable") {
        sources = [ "//starboard/shared/starboard/shared_main_adapter.cc" ]
      }
    }
  }
}

source_set("starboard_headers_only") {
  # We include starboard/common/log.h in starboard_headers, but some common
  # files include starboard headers.
  check_includes = false

  sources = [
    "atomic.h",
    "audio_sink.h",
    "byte_swap.h",
    "condition_variable.h",
    "configuration.h",
    "configuration_constants.h",
    "cpu_features.h",
    "decode_target.h",
    "directory.h",
    "drm.h",
    "egl.h",
    "event.h",
    "export.h",
    "file.h",
    "gles.h",
    "input.h",
    "key.h",
    "log.h",
    "media.h",
    "memory.h",
    "microphone.h",
    "mutex.h",
    "once.h",
    "player.h",
    "queue.h",
    "socket.h",
    "socket_waiter.h",
    "storage.h",
    "string.h",
    "system.h",
    "thread.h",
    "time.h",
    "time_zone.h",
    "types.h",
    "user.h",
    "window.h",
  ]

  if (is_internal_build) {
    public_deps = [ "//internal/starboard/private:private_starboard_headers" ]
  }
}

if (current_toolchain == starboard_toolchain) {
  # This is the default 'starboard_platform_target'; use default properties
  starboard_platform_target("starboard") {
  }

  starboard_platform_target("starboard_static") {
    target_type = "group"
  }

  if (platform_tests_path == "") {
    # If 'starboard_platform_tests' is not defined by the platform, then an
    # empty 'starboard_platform_tests' target is defined.
    target(starboard_level_gtest_target_type, "starboard_platform_tests") {
      testonly = true

      sources = [ "//starboard/common/test_main.cc" ]

      public_deps = [
        ":starboard_with_main",
        "//testing/gmock",
        "//testing/gtest",
      ]
    }
  }

  group("starboard_with_main") {
    public_deps = [ ":starboard_group" ]
    if (sb_is_modular && !sb_is_evergreen) {
      public_deps += [ "//$starboard_path:starboard_platform_with_main" ]
    }
  }
}<|MERGE_RESOLUTION|>--- conflicted
+++ resolved
@@ -29,11 +29,6 @@
     "//starboard/examples/hello_world:starboard_hello_world_example",
     "//starboard/examples/window:starboard_window_example",
     "//starboard/extension:extension_test",
-<<<<<<< HEAD
-
-    # "//starboard/loader_app:app_key_files_test",
-=======
->>>>>>> 32a2037b
     "//starboard/nplb",
   ]
   if (sb_is_evergreen_compatible && current_toolchain == starboard_toolchain) {
