// Copyright (c) 2012 The Chromium Authors. All rights reserved.
// Use of this source code is governed by a BSD-style license that can be
// found in the LICENSE file.

#include "net/base/net_util.h"

#include <algorithm>
#include <iterator>
#include <map>

#include "build/build_config.h"

#if defined(OS_WIN)
#include <windows.h>
#include <winsock2.h>
#include <iphlpapi.h>
#pragma comment(lib, "iphlpapi.lib")
#elif defined(OS_POSIX)
#include <fcntl.h>
#if !defined(OS_ANDROID)
#include <ifaddrs.h>
#endif
#include <netdb.h>
#include <net/if.h>
#include <netinet/in.h>
#endif

#include "base/basictypes.h"
#include "base/file_path.h"
#include "base/file_util.h"
#include "base/i18n/file_util_icu.h"
#include "base/i18n/icu_string_conversions.h"
#include "base/i18n/time_formatting.h"
#include "base/json/string_escape.h"
#include "base/lazy_instance.h"
#include "base/logging.h"
#include "base/memory/singleton.h"
#include "base/message_loop.h"
#include "base/metrics/histogram.h"
#include "base/path_service.h"
#include "base/stl_util.h"
#include "base/string_number_conversions.h"
#include "base/string_piece.h"
#include "base/string_split.h"
#include "base/string_tokenizer.h"
#include "base/string_util.h"
#include "base/stringprintf.h"
#include "base/synchronization/lock.h"
#include "base/sys_string_conversions.h"
#include "base/sys_byteorder.h"
#include "base/time.h"
#include "base/utf_offset_string_conversions.h"
#include "base/utf_string_conversions.h"
#include "base/values.h"
#include "googleurl/src/gurl.h"
#include "googleurl/src/url_canon.h"
#include "googleurl/src/url_canon_ip.h"
#include "googleurl/src/url_parse.h"
#include "grit/net_resources.h"
#if defined(OS_ANDROID)
#include "net/android/network_library.h"
#endif
#include "net/base/dns_util.h"
#include "net/base/escape.h"
#include "net/base/mime_util.h"
#include "net/base/net_module.h"
#if defined(OS_WIN)
#include "net/base/winsock_init.h"
#endif
#include "net/http/http_content_disposition.h"
#include "unicode/datefmt.h"
#include "unicode/regex.h"
#include "unicode/uidna.h"
#include "unicode/ulocdata.h"
#include "unicode/uniset.h"
#include "unicode/uscript.h"
#include "unicode/uset.h"

using base::Time;

namespace net {

namespace {

// what we prepend to get a file URL
static const FilePath::CharType kFileURLPrefix[] =
    FILE_PATH_LITERAL("file:///");

// The general list of blocked ports. Will be blocked unless a specific
// protocol overrides it. (Ex: ftp can use ports 20 and 21)
static const int kRestrictedPorts[] = {
  1,    // tcpmux
  7,    // echo
  9,    // discard
  11,   // systat
  13,   // daytime
  15,   // netstat
  17,   // qotd
  19,   // chargen
  20,   // ftp data
  21,   // ftp access
  22,   // ssh
  23,   // telnet
  25,   // smtp
  37,   // time
  42,   // name
  43,   // nicname
  53,   // domain
  77,   // priv-rjs
  79,   // finger
  87,   // ttylink
  95,   // supdup
  101,  // hostriame
  102,  // iso-tsap
  103,  // gppitnp
  104,  // acr-nema
  109,  // pop2
  110,  // pop3
  111,  // sunrpc
  113,  // auth
  115,  // sftp
  117,  // uucp-path
  119,  // nntp
  123,  // NTP
  135,  // loc-srv /epmap
  139,  // netbios
  143,  // imap2
  179,  // BGP
  389,  // ldap
  465,  // smtp+ssl
  512,  // print / exec
  513,  // login
  514,  // shell
  515,  // printer
  526,  // tempo
  530,  // courier
  531,  // chat
  532,  // netnews
  540,  // uucp
  556,  // remotefs
  563,  // nntp+ssl
  587,  // stmp?
  601,  // ??
  636,  // ldap+ssl
  993,  // ldap+ssl
  995,  // pop3+ssl
  2049, // nfs
  3659, // apple-sasl / PasswordServer
  4045, // lockd
  6000, // X11
  6665, // Alternate IRC [Apple addition]
  6666, // Alternate IRC [Apple addition]
  6667, // Standard IRC [Apple addition]
  6668, // Alternate IRC [Apple addition]
  6669, // Alternate IRC [Apple addition]
  0xFFFF, // Used to block all invalid port numbers (see
          // third_party/WebKit/Source/WebCore/platform/KURLGoogle.cpp, port())
};

// FTP overrides the following restricted ports.
static const int kAllowedFtpPorts[] = {
  21,   // ftp data
  22,   // ssh
};

#if defined(OS_WIN)
std::string::size_type CountTrailingChars(
    const std::string& input,
    const std::string::value_type trailing_chars[]) {
  const size_t last_good_char = input.find_last_not_of(trailing_chars);
  return (last_good_char == std::string::npos) ?
      input.length() : (input.length() - last_good_char - 1);
}
#endif

// Does some simple normalization of scripts so we can allow certain scripts
// to exist together.
// TODO(brettw) bug 880223: we should allow some other languages to be
// oombined such as Chinese and Latin. We will probably need a more
// complicated system of language pairs to have more fine-grained control.
UScriptCode NormalizeScript(UScriptCode code) {
  switch (code) {
    case USCRIPT_KATAKANA:
    case USCRIPT_HIRAGANA:
    case USCRIPT_KATAKANA_OR_HIRAGANA:
    case USCRIPT_HANGUL:  // This one is arguable.
      return USCRIPT_HAN;
    default:
      return code;
  }
}

bool IsIDNComponentInSingleScript(const char16* str, int str_len) {
  UScriptCode first_script = USCRIPT_INVALID_CODE;
  bool is_first = true;

  int i = 0;
  while (i < str_len) {
    unsigned code_point;
    U16_NEXT(str, i, str_len, code_point);

    UErrorCode err = U_ZERO_ERROR;
    UScriptCode cur_script = uscript_getScript(code_point, &err);
    if (err != U_ZERO_ERROR)
      return false;  // Report mixed on error.
    cur_script = NormalizeScript(cur_script);

    // TODO(brettw) We may have to check for USCRIPT_INHERENT as well.
    if (is_first && cur_script != USCRIPT_COMMON) {
      first_script = cur_script;
      is_first = false;
    } else {
      if (cur_script != USCRIPT_COMMON && cur_script != first_script)
        return false;
    }
  }
  return true;
}

// Check if the script of a language can be 'safely' mixed with
// Latin letters in the ASCII range.
bool IsCompatibleWithASCIILetters(const std::string& lang) {
  // For now, just list Chinese, Japanese and Korean (positive list).
  // An alternative is negative-listing (languages using Greek and
  // Cyrillic letters), but it can be more dangerous.
  return !lang.substr(0, 2).compare("zh") ||
         !lang.substr(0, 2).compare("ja") ||
         !lang.substr(0, 2).compare("ko");
}

typedef std::map<std::string, icu::UnicodeSet*> LangToExemplarSetMap;

class LangToExemplarSet {
 public:
  static LangToExemplarSet* GetInstance() {
    return Singleton<LangToExemplarSet>::get();
  }

 private:
  LangToExemplarSetMap map;
  LangToExemplarSet() { }
  ~LangToExemplarSet() {
    STLDeleteContainerPairSecondPointers(map.begin(), map.end());
  }

  friend class Singleton<LangToExemplarSet>;
  friend struct DefaultSingletonTraits<LangToExemplarSet>;
  friend bool GetExemplarSetForLang(const std::string&, icu::UnicodeSet**);
  friend void SetExemplarSetForLang(const std::string&, icu::UnicodeSet*);

  DISALLOW_COPY_AND_ASSIGN(LangToExemplarSet);
};

bool GetExemplarSetForLang(const std::string& lang,
                           icu::UnicodeSet** lang_set) {
  const LangToExemplarSetMap& map = LangToExemplarSet::GetInstance()->map;
  LangToExemplarSetMap::const_iterator pos = map.find(lang);
  if (pos != map.end()) {
    *lang_set = pos->second;
    return true;
  }
  return false;
}

void SetExemplarSetForLang(const std::string& lang,
                           icu::UnicodeSet* lang_set) {
  LangToExemplarSetMap& map = LangToExemplarSet::GetInstance()->map;
  map.insert(std::make_pair(lang, lang_set));
}

static base::LazyInstance<base::Lock>::Leaky
    g_lang_set_lock = LAZY_INSTANCE_INITIALIZER;

// Returns true if all the characters in component_characters are used by
// the language |lang|.
bool IsComponentCoveredByLang(const icu::UnicodeSet& component_characters,
                              const std::string& lang) {
  CR_DEFINE_STATIC_LOCAL(
      const icu::UnicodeSet, kASCIILetters, ('a', 'z'));
  icu::UnicodeSet* lang_set;
  // We're called from both the UI thread and the history thread.
  {
    base::AutoLock lock(g_lang_set_lock.Get());
    if (!GetExemplarSetForLang(lang, &lang_set)) {
      UErrorCode status = U_ZERO_ERROR;
      ULocaleData* uld = ulocdata_open(lang.c_str(), &status);
      // TODO(jungshik) Turn this check on when the ICU data file is
      // rebuilt with the minimal subset of locale data for languages
      // to which Chrome is not localized but which we offer in the list
      // of languages selectable for Accept-Languages. With the rebuilt ICU
      // data, ulocdata_open never should fall back to the default locale.
      // (issue 2078)
      // DCHECK(U_SUCCESS(status) && status != U_USING_DEFAULT_WARNING);
      if (U_SUCCESS(status) && status != U_USING_DEFAULT_WARNING) {
        lang_set = reinterpret_cast<icu::UnicodeSet *>(
            ulocdata_getExemplarSet(uld, NULL, 0,
                                    ULOCDATA_ES_STANDARD, &status));
        // If |lang| is compatible with ASCII Latin letters, add them.
        if (IsCompatibleWithASCIILetters(lang))
          lang_set->addAll(kASCIILetters);
      } else {
        lang_set = new icu::UnicodeSet(1, 0);
      }
      lang_set->freeze();
      SetExemplarSetForLang(lang, lang_set);
      ulocdata_close(uld);
    }
  }
  return !lang_set->isEmpty() && lang_set->containsAll(component_characters);
}

// Returns true if the given Unicode host component is safe to display to the
// user.
bool IsIDNComponentSafe(const char16* str,
                        int str_len,
                        const std::string& languages) {
  // Most common cases (non-IDN) do not reach here so that we don't
  // need a fast return path.
  // TODO(jungshik) : Check if there's any character inappropriate
  // (although allowed) for domain names.
  // See http://www.unicode.org/reports/tr39/#IDN_Security_Profiles and
  // http://www.unicode.org/reports/tr39/data/xidmodifications.txt
  // For now, we borrow the list from Mozilla and tweaked it slightly.
  // (e.g. Characters like U+00A0, U+3000, U+3002 are omitted because
  //  they're gonna be canonicalized to U+0020 and full stop before
  //  reaching here.)
  // The original list is available at
  // http://kb.mozillazine.org/Network.IDN.blacklist_chars and
  // at http://mxr.mozilla.org/seamonkey/source/modules/libpref/src/init/all.js#703

  UErrorCode status = U_ZERO_ERROR;
#ifdef U_WCHAR_IS_UTF16
  icu::UnicodeSet dangerous_characters(icu::UnicodeString(
      L"[[\\ \u00bc\u00bd\u01c3\u0337\u0338"
      L"\u05c3\u05f4\u06d4\u0702\u115f\u1160][\u2000-\u200b]"
      L"[\u2024\u2027\u2028\u2029\u2039\u203a\u2044\u205f]"
      L"[\u2154-\u2156][\u2159-\u215b][\u215f\u2215\u23ae"
      L"\u29f6\u29f8\u2afb\u2afd][\u2ff0-\u2ffb][\u3014"
      L"\u3015\u3033\u3164\u321d\u321e\u33ae\u33af\u33c6\u33df\ufe14"
      L"\ufe15\ufe3f\ufe5d\ufe5e\ufeff\uff0e\uff06\uff61\uffa0\ufff9]"
      L"[\ufffa-\ufffd]]"), status);
  DCHECK(U_SUCCESS(status));
  icu::RegexMatcher dangerous_patterns(icu::UnicodeString(
      // Lone katakana no, so, or n
      L"[^\\p{Katakana}][\u30ce\u30f3\u30bd][^\\p{Katakana}]"
      // Repeating Japanese accent characters
      L"|[\u3099\u309a\u309b\u309c][\u3099\u309a\u309b\u309c]"),
      0, status);
#else
  icu::UnicodeSet dangerous_characters(icu::UnicodeString(
      "[[\\u0020\\u00bc\\u00bd\\u01c3\\u0337\\u0338"
      "\\u05c3\\u05f4\\u06d4\\u0702\\u115f\\u1160][\\u2000-\\u200b]"
      "[\\u2024\\u2027\\u2028\\u2029\\u2039\\u203a\\u2044\\u205f]"
      "[\\u2154-\\u2156][\\u2159-\\u215b][\\u215f\\u2215\\u23ae"
      "\\u29f6\\u29f8\\u2afb\\u2afd][\\u2ff0-\\u2ffb][\\u3014"
      "\\u3015\\u3033\\u3164\\u321d\\u321e\\u33ae\\u33af\\u33c6\\u33df\\ufe14"
      "\\ufe15\\ufe3f\\ufe5d\\ufe5e\\ufeff\\uff0e\\uff06\\uff61\\uffa0\\ufff9]"
      "[\\ufffa-\\ufffd]]", -1, US_INV), status);
  DCHECK(U_SUCCESS(status));
  icu::RegexMatcher dangerous_patterns(icu::UnicodeString(
      // Lone katakana no, so, or n
      "[^\\p{Katakana}][\\u30ce\\u30f3\u30bd][^\\p{Katakana}]"
      // Repeating Japanese accent characters
      "|[\\u3099\\u309a\\u309b\\u309c][\\u3099\\u309a\\u309b\\u309c]"),
      0, status);
#endif
  DCHECK(U_SUCCESS(status));
  icu::UnicodeSet component_characters;
  icu::UnicodeString component_string(str, str_len);
  component_characters.addAll(component_string);
  if (dangerous_characters.containsSome(component_characters))
    return false;

  DCHECK(U_SUCCESS(status));
  dangerous_patterns.reset(component_string);
  if (dangerous_patterns.find())
    return false;

  // If the language list is empty, the result is completely determined
  // by whether a component is a single script or not. This will block
  // even "safe" script mixing cases like <Chinese, Latin-ASCII> that are
  // allowed with |languages| (while it blocks Chinese + Latin letters with
  // an accent as should be the case), but we want to err on the safe side
  // when |languages| is empty.
  if (languages.empty())
    return IsIDNComponentInSingleScript(str, str_len);

  // |common_characters| is made up of  ASCII numbers, hyphen, plus and
  // underscore that are used across scripts and allowed in domain names.
  // (sync'd with characters allowed in url_canon_host with square
  // brackets excluded.) See kHostCharLookup[] array in url_canon_host.cc.
  icu::UnicodeSet common_characters(UNICODE_STRING_SIMPLE("[[0-9]\\-_+\\ ]"),
                                    status);
  DCHECK(U_SUCCESS(status));
  // Subtract common characters because they're always allowed so that
  // we just have to check if a language-specific set contains
  // the remainder.
  component_characters.removeAll(common_characters);

  StringTokenizer t(languages, ",");
  while (t.GetNext()) {
    if (IsComponentCoveredByLang(component_characters, t.token()))
      return true;
  }
  return false;
}

// Converts one component of a host (between dots) to IDN if safe. The result
// will be APPENDED to the given output string and will be the same as the input
// if it is not IDN or the IDN is unsafe to display.  Returns whether any
// conversion was performed.
bool IDNToUnicodeOneComponent(const char16* comp,
                              size_t comp_len,
                              const std::string& languages,
                              string16* out) {
  DCHECK(out);
  if (comp_len == 0)
    return false;

  // Only transform if the input can be an IDN component.
  static const char16 kIdnPrefix[] = {'x', 'n', '-', '-'};
  if ((comp_len > arraysize(kIdnPrefix)) &&
      !memcmp(comp, kIdnPrefix, arraysize(kIdnPrefix) * sizeof(char16))) {
    // Repeatedly expand the output string until it's big enough.  It looks like
    // ICU will return the required size of the buffer, but that's not
    // documented, so we'll just grow by 2x. This should be rare and is not on a
    // critical path.
    size_t original_length = out->length();
    for (int extra_space = 64; ; extra_space *= 2) {
      UErrorCode status = U_ZERO_ERROR;
      out->resize(out->length() + extra_space);
      int output_chars = uidna_IDNToUnicode(comp,
          static_cast<int32_t>(comp_len), &(*out)[original_length], extra_space,
          UIDNA_DEFAULT, NULL, &status);
      if (status == U_ZERO_ERROR) {
        // Converted successfully.
        out->resize(original_length + output_chars);
        if (IsIDNComponentSafe(out->data() + original_length, output_chars,
                               languages))
          return true;
      }

      if (status != U_BUFFER_OVERFLOW_ERROR)
        break;
    }
    // Failed, revert back to original string.
    out->resize(original_length);
  }

  // We get here with no IDN or on error, in which case we just append the
  // literal input.
  out->append(comp, comp_len);
  return false;
}

// Clamps the offsets in |offsets_for_adjustment| to the length of |str|.
void LimitOffsets(const string16& str,
                  std::vector<size_t>* offsets_for_adjustment) {
  if (offsets_for_adjustment) {
    std::for_each(offsets_for_adjustment->begin(),
                  offsets_for_adjustment->end(),
                  LimitOffset<string16>(str.length()));
  }
}

// TODO(brettw) bug 734373: check the scripts for each host component and
// don't un-IDN-ize if there is more than one. Alternatively, only IDN for
// scripts that the user has installed. For now, just put the entire
// path through IDN. Maybe this feature can be implemented in ICU itself?
//
// We may want to skip this step in the case of file URLs to allow unicode
// UNC hostnames regardless of encodings.
string16 IDNToUnicodeWithOffsets(const std::string& host,
                                 const std::string& languages,
                                 std::vector<size_t>* offsets_for_adjustment) {
  // Convert the ASCII input to a string16 for ICU.
  string16 input16;
  input16.reserve(host.length());
  input16.insert(input16.end(), host.begin(), host.end());

  // Do each component of the host separately, since we enforce script matching
  // on a per-component basis.
  string16 out16;
  {
    OffsetAdjuster offset_adjuster(offsets_for_adjustment);
    for (size_t component_start = 0, component_end;
         component_start < input16.length();
         component_start = component_end + 1) {
      // Find the end of the component.
      component_end = input16.find('.', component_start);
      if (component_end == string16::npos)
        component_end = input16.length();  // For getting the last component.
      size_t component_length = component_end - component_start;
      size_t new_component_start = out16.length();
      bool converted_idn = false;
      if (component_end > component_start) {
        // Add the substring that we just found.
        converted_idn = IDNToUnicodeOneComponent(
            input16.data() + component_start, component_length, languages,
            &out16);
      }
      size_t new_component_length = out16.length() - new_component_start;

      if (converted_idn && offsets_for_adjustment) {
        offset_adjuster.Add(OffsetAdjuster::Adjustment(component_start,
            component_length, new_component_length));
      }

      // Need to add the dot we just found (if we found one).
      if (component_end < input16.length())
        out16.push_back('.');
    }
  }

  LimitOffsets(out16, offsets_for_adjustment);
  return out16;
}

// Transforms |original_offsets| by subtracting |component_begin| from all
// offsets.  Any offset which was not at least this large to begin with is set
// to std::string::npos.
std::vector<size_t> OffsetsIntoComponent(
    const std::vector<size_t>& original_offsets,
    size_t component_begin) {
  DCHECK_NE(std::string::npos, component_begin);
  std::vector<size_t> offsets_into_component(original_offsets);
  for (std::vector<size_t>::iterator i(offsets_into_component.begin());
       i != offsets_into_component.end(); ++i) {
    if (*i != std::string::npos)
      *i = (*i < component_begin) ? std::string::npos : (*i - component_begin);
  }
  return offsets_into_component;
}

// Called after we transform a component and append it to an output string.
// Maps |transformed_offsets|, which represent offsets into the transformed
// component itself, into appropriate offsets for the output string, by adding
// |output_component_begin| to each.  Determines which offsets need mapping by
// checking to see which of the |original_offsets| were within the designated
// original component, using its provided endpoints.
void AdjustForComponentTransform(
    const std::vector<size_t>& original_offsets,
    size_t original_component_begin,
    size_t original_component_end,
    const std::vector<size_t>& transformed_offsets,
    size_t output_component_begin,
    std::vector<size_t>* offsets_for_adjustment) {
  if (!offsets_for_adjustment)
    return;

  DCHECK_NE(std::string::npos, original_component_begin);
  DCHECK_NE(std::string::npos, original_component_end);
  DCHECK_NE(string16::npos, output_component_begin);
  size_t offsets_size = offsets_for_adjustment->size();
  DCHECK_EQ(offsets_size, original_offsets.size());
  DCHECK_EQ(offsets_size, transformed_offsets.size());
  for (size_t i = 0; i < offsets_size; ++i) {
    size_t original_offset = original_offsets[i];
    if ((original_offset >= original_component_begin) &&
        (original_offset < original_component_end)) {
      size_t transformed_offset = transformed_offsets[i];
      (*offsets_for_adjustment)[i] = (transformed_offset == string16::npos) ?
          string16::npos : (output_component_begin + transformed_offset);
    }
  }
}

// If |component| is valid, its begin is incremented by |delta|.
void AdjustComponent(int delta, url_parse::Component* component) {
  if (!component->is_valid())
    return;

  DCHECK(delta >= 0 || component->begin >= -delta);
  component->begin += delta;
}

// Adjusts all the components of |parsed| by |delta|, except for the scheme.
void AdjustComponents(int delta, url_parse::Parsed* parsed) {
  AdjustComponent(delta, &(parsed->username));
  AdjustComponent(delta, &(parsed->password));
  AdjustComponent(delta, &(parsed->host));
  AdjustComponent(delta, &(parsed->port));
  AdjustComponent(delta, &(parsed->path));
  AdjustComponent(delta, &(parsed->query));
  AdjustComponent(delta, &(parsed->ref));
}

// Helper for FormatUrlWithOffsets().
string16 FormatViewSourceUrl(const GURL& url,
                             const std::vector<size_t>& original_offsets,
                             const std::string& languages,
                             FormatUrlTypes format_types,
                             UnescapeRule::Type unescape_rules,
                             url_parse::Parsed* new_parsed,
                             size_t* prefix_end,
                             std::vector<size_t>* offsets_for_adjustment) {
  DCHECK(new_parsed);
  const char kViewSource[] = "view-source:";
  const size_t kViewSourceLength = arraysize(kViewSource) - 1;
  std::vector<size_t> offsets_into_url(
      OffsetsIntoComponent(original_offsets, kViewSourceLength));

  GURL real_url(url.possibly_invalid_spec().substr(kViewSourceLength));
  string16 result(ASCIIToUTF16(kViewSource) +
      FormatUrlWithOffsets(real_url, languages, format_types, unescape_rules,
                           new_parsed, prefix_end, &offsets_into_url));

  // Adjust position values.
  if (new_parsed->scheme.is_nonempty()) {
    // Assume "view-source:real-scheme" as a scheme.
    new_parsed->scheme.len += kViewSourceLength;
  } else {
    new_parsed->scheme.begin = 0;
    new_parsed->scheme.len = kViewSourceLength - 1;
  }
  AdjustComponents(kViewSourceLength, new_parsed);
  if (prefix_end)
    *prefix_end += kViewSourceLength;
  AdjustForComponentTransform(original_offsets, kViewSourceLength,
      url.possibly_invalid_spec().length(), offsets_into_url, kViewSourceLength,
      offsets_for_adjustment);
  LimitOffsets(result, offsets_for_adjustment);
  return result;
}

class AppendComponentTransform {
 public:
  AppendComponentTransform() {}
  virtual ~AppendComponentTransform() {}

  virtual string16 Execute(
      const std::string& component_text,
      std::vector<size_t>* offsets_into_component) const = 0;

  // NOTE: No DISALLOW_COPY_AND_ASSIGN here, since gcc < 4.3.0 requires an
  // accessible copy constructor in order to call AppendFormattedComponent()
  // with an inline temporary (see http://gcc.gnu.org/bugs/#cxx%5Frvalbind ).
};

class HostComponentTransform : public AppendComponentTransform {
 public:
  explicit HostComponentTransform(const std::string& languages)
      : languages_(languages) {
  }

 private:
  virtual string16 Execute(
      const std::string& component_text,
      std::vector<size_t>* offsets_into_component) const OVERRIDE {
    return IDNToUnicodeWithOffsets(component_text, languages_,
                                   offsets_into_component);
  }

  const std::string& languages_;
};

class NonHostComponentTransform : public AppendComponentTransform {
 public:
  explicit NonHostComponentTransform(UnescapeRule::Type unescape_rules)
      : unescape_rules_(unescape_rules) {
  }

 private:
  virtual string16 Execute(
      const std::string& component_text,
      std::vector<size_t>* offsets_into_component) const OVERRIDE {
    return (unescape_rules_ == UnescapeRule::NONE) ?
        UTF8ToUTF16AndAdjustOffsets(component_text, offsets_into_component) :
        UnescapeAndDecodeUTF8URLComponentWithOffsets(component_text,
            unescape_rules_, offsets_into_component);
  }

  const UnescapeRule::Type unescape_rules_;
};

void AppendFormattedComponent(const std::string& spec,
                              const url_parse::Component& original_component,
                              const std::vector<size_t>& original_offsets,
                              const AppendComponentTransform& transform,
                              string16* output,
                              url_parse::Component* output_component,
                              std::vector<size_t>* offsets_for_adjustment) {
  DCHECK(output);
  if (original_component.is_nonempty()) {
    size_t original_component_begin =
        static_cast<size_t>(original_component.begin);
    size_t output_component_begin = output->length();
    if (output_component)
      output_component->begin = static_cast<int>(output_component_begin);

    std::vector<size_t> offsets_into_component =
        OffsetsIntoComponent(original_offsets, original_component_begin);
    output->append(transform.Execute(std::string(spec, original_component_begin,
        static_cast<size_t>(original_component.len)), &offsets_into_component));

    if (output_component) {
      output_component->len =
          static_cast<int>(output->length() - output_component_begin);
    }
    AdjustForComponentTransform(original_offsets, original_component_begin,
                                static_cast<size_t>(original_component.end()),
                                offsets_into_component, output_component_begin,
                                offsets_for_adjustment);
  } else if (output_component) {
    output_component->reset();
  }
}

void SanitizeGeneratedFileName(std::string& filename) {
  if (!filename.empty()) {
    // Remove "." from the beginning and end of the file name to avoid tricks
    // with hidden files, "..", and "."
    TrimString(filename, ".", &filename);
#if defined(OS_WIN)
    // Handle CreateFile() stripping trailing dots and spaces on filenames
    // http://support.microsoft.com/kb/115827
    std::string::size_type pos = filename.find_last_not_of(" .");
    if (pos == std::string::npos)
      filename.resize(0);
    else
      filename.resize(++pos);
#endif
    // Replace any path information by changing path separators with
    // underscores.
    ReplaceSubstringsAfterOffset(&filename, 0, "/", "_");
    ReplaceSubstringsAfterOffset(&filename, 0, "\\", "_");
  }
}

// Returns the filename determined from the last component of the path portion
// of the URL.  Returns an empty string if the URL doesn't have a path or is
// invalid. If the generated filename is not reliable,
// |should_overwrite_extension| will be set to true, in which case a better
// extension should be determined based on the content type.
std::string GetFileNameFromURL(const GURL& url,
                               const std::string& referrer_charset,
                               bool* should_overwrite_extension) {
  // about: and data: URLs don't have file names, but esp. data: URLs may
  // contain parts that look like ones (i.e., contain a slash).  Therefore we
  // don't attempt to divine a file name out of them.
  if (!url.is_valid() || url.SchemeIs("about") || url.SchemeIs("data"))
    return std::string();

  const std::string unescaped_url_filename = UnescapeURLComponent(
      url.ExtractFileName(),
      UnescapeRule::SPACES | UnescapeRule::URL_SPECIAL_CHARS);

  // The URL's path should be escaped UTF-8, but may not be.
  std::string decoded_filename = unescaped_url_filename;
  if (!IsStringUTF8(decoded_filename)) {
    // TODO(jshin): this is probably not robust enough. To be sure, we need
    // encoding detection.
    string16 utf16_output;
    if (!referrer_charset.empty() &&
        base::CodepageToUTF16(unescaped_url_filename,
                              referrer_charset.c_str(),
                              base::OnStringConversionError::FAIL,
                              &utf16_output)) {
      decoded_filename = UTF16ToUTF8(utf16_output);
    } else {
      decoded_filename = WideToUTF8(
          base::SysNativeMBToWide(unescaped_url_filename));
    }
  }
  // If the URL contains a (possibly empty) query, assume it is a generator, and
  // allow the determined extension to be overwritten.
  *should_overwrite_extension = !decoded_filename.empty() && url.has_query();

  return decoded_filename;
}

#if defined(OS_WIN)
// Returns whether the specified extension is automatically integrated into the
// windows shell.
bool IsShellIntegratedExtension(const string16& extension) {
  string16 extension_lower = StringToLowerASCII(extension);

  static const wchar_t* const integrated_extensions[] = {
    // See <http://msdn.microsoft.com/en-us/library/ms811694.aspx>.
    L"local",
    // Right-clicking on shortcuts can be magical.
    L"lnk",
  };

  for (int i = 0; i < arraysize(integrated_extensions); ++i) {
    if (extension_lower == integrated_extensions[i])
      return true;
  }

  // See <http://www.juniper.net/security/auto/vulnerabilities/vuln2612.html>.
  // That vulnerability report is not exactly on point, but files become magical
  // if their end in a CLSID.  Here we block extensions that look like CLSIDs.
  if (!extension_lower.empty() && extension_lower[0] == L'{' &&
      extension_lower[extension_lower.length() - 1] == L'}')
    return true;

  return false;
}

// Returns whether the specified file name is a reserved name on windows.
// This includes names like "com2.zip" (which correspond to devices) and
// desktop.ini and thumbs.db which have special meaning to the windows shell.
bool IsReservedName(const string16& filename) {
  // This list is taken from the MSDN article "Naming a file"
  // http://msdn2.microsoft.com/en-us/library/aa365247(VS.85).aspx
  // I also added clock$ because GetSaveFileName seems to consider it as a
  // reserved name too.
  static const wchar_t* const known_devices[] = {
    L"con", L"prn", L"aux", L"nul", L"com1", L"com2", L"com3", L"com4", L"com5",
    L"com6", L"com7", L"com8", L"com9", L"lpt1", L"lpt2", L"lpt3", L"lpt4",
    L"lpt5", L"lpt6", L"lpt7", L"lpt8", L"lpt9", L"clock$"
  };
  string16 filename_lower = StringToLowerASCII(filename);

  for (int i = 0; i < arraysize(known_devices); ++i) {
    // Exact match.
    if (filename_lower == known_devices[i])
      return true;
    // Starts with "DEVICE.".
    if (filename_lower.find(string16(known_devices[i]) + L".") == 0)
      return true;
  }

  static const wchar_t* const magic_names[] = {
    // These file names are used by the "Customize folder" feature of the shell.
    L"desktop.ini",
    L"thumbs.db",
  };

  for (int i = 0; i < arraysize(magic_names); ++i) {
    if (filename_lower == magic_names[i])
      return true;
  }

  return false;
}
#endif  // OS_WIN

// Examines the current extension in |file_name| and modifies it if necessary in
// order to ensure the filename is safe.  If |file_name| doesn't contain an
// extension or if |ignore_extension| is true, then a new extension will be
// constructed based on the |mime_type|.
//
// We're addressing two things here:
//
// 1) Usability.  If there is no reliable file extension, we want to guess a
//    reasonable file extension based on the content type.
//
// 2) Shell integration.  Some file extensions automatically integrate with the
//    shell.  We block these extensions to prevent a malicious web site from
//    integrating with the user's shell.
void EnsureSafeExtension(const std::string& mime_type,
                         bool ignore_extension,
                         FilePath* file_name) {
  // See if our file name already contains an extension.
  FilePath::StringType extension = file_name->Extension();
  if (!extension.empty())
    extension.erase(extension.begin());  // Erase preceding '.'.

  if ((ignore_extension || extension.empty()) && !mime_type.empty()) {
    FilePath::StringType preferred_mime_extension;
    std::vector<FilePath::StringType> all_mime_extensions;
    // The GetPreferredExtensionForMimeType call will end up going to disk.  Do
    // this on another thread to avoid slowing the IO thread.
    // http://crbug.com/61827
    // TODO(asanka): Remove this ScopedAllowIO once all callers have switched
    // over to IO safe threads.
    base::ThreadRestrictions::ScopedAllowIO allow_io;
    net::GetPreferredExtensionForMimeType(mime_type, &preferred_mime_extension);
    net::GetExtensionsForMimeType(mime_type, &all_mime_extensions);
    // If the existing extension is in the list of valid extensions for the
    // given type, use it. This avoids doing things like pointlessly renaming
    // "foo.jpg" to "foo.jpeg".
    if (std::find(all_mime_extensions.begin(),
                  all_mime_extensions.end(),
                  extension) != all_mime_extensions.end()) {
      // leave |extension| alone
    } else if (!preferred_mime_extension.empty()) {
      extension = preferred_mime_extension;
    }
  }

#if defined(OS_WIN)
  static const FilePath::CharType default_extension[] =
      FILE_PATH_LITERAL("download");

  // Rename shell-integrated extensions.
  // TODO(asanka): Consider stripping out the bad extension and replacing it
  // with the preferred extension for the MIME type if one is available.
  if (IsShellIntegratedExtension(extension))
    extension.assign(default_extension);
#endif

  *file_name = file_name->ReplaceExtension(extension);
}

}  // namespace

const FormatUrlType kFormatUrlOmitNothing                     = 0;
const FormatUrlType kFormatUrlOmitUsernamePassword            = 1 << 0;
const FormatUrlType kFormatUrlOmitHTTP                        = 1 << 1;
const FormatUrlType kFormatUrlOmitTrailingSlashOnBareHostname = 1 << 2;
const FormatUrlType kFormatUrlOmitAll = kFormatUrlOmitUsernamePassword |
    kFormatUrlOmitHTTP | kFormatUrlOmitTrailingSlashOnBareHostname;

static base::LazyInstance<std::multiset<int> >::Leaky
    g_explicitly_allowed_ports = LAZY_INSTANCE_INITIALIZER;

size_t GetCountOfExplicitlyAllowedPorts() {
  return g_explicitly_allowed_ports.Get().size();
}

GURL FilePathToFileURL(const FilePath& path) {
  // Produce a URL like "file:///C:/foo" for a regular file, or
  // "file://///server/path" for UNC. The URL canonicalizer will fix up the
  // latter case to be the canonical UNC form: "file://server/path"
  FilePath::StringType url_string(kFileURLPrefix);
  url_string.append(path.value());

  // Now do replacement of some characters. Since we assume the input is a
  // literal filename, anything the URL parser might consider special should
  // be escaped here.

  // must be the first substitution since others will introduce percents as the
  // escape character
  ReplaceSubstringsAfterOffset(&url_string, 0,
      FILE_PATH_LITERAL("%"), FILE_PATH_LITERAL("%25"));

  // semicolon is supposed to be some kind of separator according to RFC 2396
  ReplaceSubstringsAfterOffset(&url_string, 0,
      FILE_PATH_LITERAL(";"), FILE_PATH_LITERAL("%3B"));

  ReplaceSubstringsAfterOffset(&url_string, 0,
      FILE_PATH_LITERAL("#"), FILE_PATH_LITERAL("%23"));

  ReplaceSubstringsAfterOffset(&url_string, 0,
      FILE_PATH_LITERAL("?"), FILE_PATH_LITERAL("%3F"));

#if defined(OS_POSIX)
  ReplaceSubstringsAfterOffset(&url_string, 0,
      FILE_PATH_LITERAL("\\"), FILE_PATH_LITERAL("%5C"));
#endif

  return GURL(url_string);
}

std::string GetSpecificHeader(const std::string& headers,
                              const std::string& name) {
  // We want to grab the Value from the "Key: Value" pairs in the headers,
  // which should look like this (no leading spaces, \n-separated) (we format
  // them this way in url_request_inet.cc):
  //    HTTP/1.1 200 OK\n
  //    ETag: "6d0b8-947-24f35ec0"\n
  //    Content-Length: 2375\n
  //    Content-Type: text/html; charset=UTF-8\n
  //    Last-Modified: Sun, 03 Sep 2006 04:34:43 GMT\n
  if (headers.empty())
    return std::string();

  std::string match('\n' + name + ':');

  std::string::const_iterator begin =
      std::search(headers.begin(), headers.end(), match.begin(), match.end(),
             base::CaseInsensitiveCompareASCII<char>());

  if (begin == headers.end())
    return std::string();

  begin += match.length();

  std::string ret;
  TrimWhitespace(std::string(begin, std::find(begin, headers.end(), '\n')),
                 TRIM_ALL, &ret);
  return ret;
}

string16 IDNToUnicode(const std::string& host,
                      const std::string& languages) {
  return IDNToUnicodeWithOffsets(host, languages, NULL);
}

std::string CanonicalizeHost(const std::string& host,
                             url_canon::CanonHostInfo* host_info) {
  // Try to canonicalize the host.
  const url_parse::Component raw_host_component(
      0, static_cast<int>(host.length()));
  std::string canon_host;
  url_canon::StdStringCanonOutput canon_host_output(&canon_host);
  url_canon::CanonicalizeHostVerbose(host.c_str(), raw_host_component,
                                     &canon_host_output, host_info);

  if (host_info->out_host.is_nonempty() &&
      host_info->family != url_canon::CanonHostInfo::BROKEN) {
    // Success!  Assert that there's no extra garbage.
    canon_host_output.Complete();
    DCHECK_EQ(host_info->out_host.len, static_cast<int>(canon_host.length()));
  } else {
    // Empty host, or canonicalization failed.  We'll return empty.
    canon_host.clear();
  }

  return canon_host;
}

std::string GetDirectoryListingHeader(const string16& title) {
  static const base::StringPiece header(
      NetModule::GetResource(IDR_DIR_HEADER_HTML));
  // This can be null in unit tests.
  DLOG_IF(WARNING, header.empty()) <<
      "Missing resource: directory listing header";

  std::string result;
  if (!header.empty())
    result.assign(header.data(), header.size());

  result.append("<script>start(");
  base::JsonDoubleQuote(title, true, &result);
  result.append(");</script>\n");

  return result;
}

inline bool IsHostCharAlpha(char c) {
  // We can just check lowercase because uppercase characters have already been
  // normalized.
  return (c >= 'a') && (c <= 'z');
}

inline bool IsHostCharDigit(char c) {
  return (c >= '0') && (c <= '9');
}

bool IsCanonicalizedHostCompliant(const std::string& host,
                                  const std::string& desired_tld) {
  if (host.empty())
    return false;

  bool in_component = false;
  bool most_recent_component_started_alpha = false;
  bool last_char_was_underscore = false;

  for (std::string::const_iterator i(host.begin()); i != host.end(); ++i) {
    const char c = *i;
    if (!in_component) {
      most_recent_component_started_alpha = IsHostCharAlpha(c);
      if (!most_recent_component_started_alpha && !IsHostCharDigit(c) &&
          (c != '-'))
        return false;
      in_component = true;
    } else {
      if (c == '.') {
        if (last_char_was_underscore)
          return false;
        in_component = false;
      } else if (IsHostCharAlpha(c) || IsHostCharDigit(c) || (c == '-')) {
        last_char_was_underscore = false;
      } else if (c == '_') {
        last_char_was_underscore = true;
      } else {
        return false;
      }
    }
  }

  return most_recent_component_started_alpha ||
      (!desired_tld.empty() && IsHostCharAlpha(desired_tld[0]));
}

std::string GetDirectoryListingEntry(const string16& name,
                                     const std::string& raw_bytes,
                                     bool is_dir,
                                     int64 size,
                                     Time modified) {
  std::string result;
  result.append("<script>addRow(");
  base::JsonDoubleQuote(name, true, &result);
  result.append(",");
  if (raw_bytes.empty()) {
    base::JsonDoubleQuote(EscapePath(UTF16ToUTF8(name)),
                                   true, &result);
  } else {
    base::JsonDoubleQuote(EscapePath(raw_bytes), true, &result);
  }
  if (is_dir) {
    result.append(",1,");
  } else {
    result.append(",0,");
  }

  // Negative size means unknown or not applicable (e.g. directory).
  string16 size_string;
  if (size >= 0)
    size_string = FormatBytesUnlocalized(size);
  base::JsonDoubleQuote(size_string, true, &result);

  result.append(",");

  string16 modified_str;
  // |modified| can be NULL in FTP listings.
  if (!modified.is_null()) {
    modified_str = base::TimeFormatShortDateAndTime(modified);
  }
  base::JsonDoubleQuote(modified_str, true, &result);

  result.append(");</script>\n");

  return result;
}

string16 StripWWW(const string16& text) {
  const string16 www(ASCIIToUTF16("www."));
  return StartsWith(text, www, true) ? text.substr(www.length()) : text;
}

string16 StripWWWFromHost(const GURL& url) {
  DCHECK(url.is_valid());
  return StripWWW(ASCIIToUTF16(url.host()));
}

void GenerateSafeFileName(const std::string& mime_type,
                          bool ignore_extension,
                          FilePath* file_path) {
  // Make sure we get the right file extension
  EnsureSafeExtension(mime_type, ignore_extension, file_path);

#if defined(OS_WIN)
  // Prepend "_" to the file name if it's a reserved name
  FilePath::StringType leaf_name = file_path->BaseName().value();
  DCHECK(!leaf_name.empty());
  if (IsReservedName(leaf_name)) {
    leaf_name = FilePath::StringType(FILE_PATH_LITERAL("_")) + leaf_name;
    *file_path = file_path->DirName();
    if (file_path->value() == FilePath::kCurrentDirectory) {
      *file_path = FilePath(leaf_name);
    } else {
      *file_path = file_path->Append(leaf_name);
    }
  }
#endif
}

string16 GetSuggestedFilename(const GURL& url,
                              const std::string& content_disposition,
                              const std::string& referrer_charset,
                              const std::string& suggested_name,
                              const std::string& mime_type,
                              const std::string& default_name) {
  // TODO: this function to be updated to match the httpbis recommendations.
  // Talk to abarth for the latest news.

  // We don't translate this fallback string, "download". If localization is
  // needed, the caller should provide localized fallback in |default_name|.
  static const char* kFinalFallbackName = "download";
  std::string filename;  // In UTF-8
  bool overwrite_extension = false;

  // Try to extract a filename from content-disposition first.
  if (!content_disposition.empty()) {
    HttpContentDisposition header(content_disposition, referrer_charset);
    filename = header.filename();
  }

  // Then try to use the suggested name.
  if (filename.empty() && !suggested_name.empty())
    filename = suggested_name;

  // Now try extracting the filename from the URL.  GetFileNameFromURL() only
  // looks at the last component of the URL and doesn't return the hostname as a
  // failover.
  if (filename.empty())
    filename = GetFileNameFromURL(url, referrer_charset, &overwrite_extension);

  // Finally try the URL hostname, but only if there's no default specified in
  // |default_name|.  Some schemes (e.g.: file:, about:, data:) do not have a
  // host name.
  if (filename.empty() && default_name.empty() &&
      url.is_valid() && !url.host().empty()) {
    // TODO(jungshik) : Decode a 'punycoded' IDN hostname. (bug 1264451)
    filename = url.host();
  }

#if defined(OS_WIN)
  std::string::size_type trimmed_trailing_character_count =
      CountTrailingChars(filename, " .");
#endif
  SanitizeGeneratedFileName(filename);
  // Sanitization can cause the filename to disappear (e.g.: if the filename
  // consisted entirely of spaces and '.'s), in which case we use the default.
  if (filename.empty()) {
#if defined(OS_WIN)
    trimmed_trailing_character_count = 0;
#endif
    overwrite_extension = false;
    if (default_name.empty())
      filename = kFinalFallbackName;
  }

#if defined(OS_WIN)
  string16 path = UTF8ToUTF16(filename.empty() ? default_name : filename);
  // On Windows we want to preserve or replace all characters including
  // whitespace to prevent file extension obfuscation on trusted websites
  // e.g. Gmail might think evil.exe. is safe, so we don't want it to become
  // evil.exe when we download it
  string16::size_type path_length_before_trim = path.length();
  TrimWhitespace(path, TRIM_TRAILING, &path);
  trimmed_trailing_character_count += path_length_before_trim - path.length();
  file_util::ReplaceIllegalCharactersInPath(&path, '-');
  path.append(trimmed_trailing_character_count, '-');
  FilePath result(path);
  GenerateSafeFileName(mime_type, overwrite_extension, &result);
  return result.value();
#else
  std::string path = filename.empty() ? default_name : filename;
  file_util::ReplaceIllegalCharactersInPath(&path, '-');
  FilePath result(path);
  GenerateSafeFileName(mime_type, overwrite_extension, &result);
  return UTF8ToUTF16(result.value());
#endif
}

FilePath GenerateFileName(const GURL& url,
                          const std::string& content_disposition,
                          const std::string& referrer_charset,
                          const std::string& suggested_name,
                          const std::string& mime_type,
                          const std::string& default_file_name) {
  string16 file_name = GetSuggestedFilename(url,
                                            content_disposition,
                                            referrer_charset,
                                            suggested_name,
                                            mime_type,
                                            default_file_name);

#if defined(OS_WIN)
  FilePath generated_name(file_name);
#else
  FilePath generated_name(base::SysWideToNativeMB(UTF16ToWide(file_name)));
#endif

#if defined(OS_CHROMEOS)
  // When doing file manager operations on ChromeOS, the file paths get
  // normalized in WebKit layer, so let's ensure downloaded files have
  // normalized names. Otherwise, we won't be able to handle files with NFD
  // utf8 encoded characters in name.
  file_util::NormalizeFileNameEncoding(&generated_name);
#endif

  DCHECK(!generated_name.empty());

  return generated_name;
}

bool IsPortAllowedByDefault(int port) {
  int array_size = arraysize(kRestrictedPorts);
  for (int i = 0; i < array_size; i++) {
    if (kRestrictedPorts[i] == port) {
      return false;
    }
  }
  return true;
}

bool IsPortAllowedByFtp(int port) {
  int array_size = arraysize(kAllowedFtpPorts);
  for (int i = 0; i < array_size; i++) {
    if (kAllowedFtpPorts[i] == port) {
        return true;
    }
  }
  // Port not explicitly allowed by FTP, so return the default restrictions.
  return IsPortAllowedByDefault(port);
}

bool IsPortAllowedByOverride(int port) {
  if (g_explicitly_allowed_ports.Get().empty())
    return false;

  return g_explicitly_allowed_ports.Get().count(port) > 0;
}

int SetNonBlocking(int fd) {
#if defined(OS_WIN)
  unsigned long no_block = 1;
  return ioctlsocket(fd, FIONBIO, &no_block);
#elif defined(__LB_PS3__) || defined(__LB_WIIU__)
  int val = 1;
  return setsockopt(fd, SOL_SOCKET, SO_NBIO, &val, sizeof(int));
#elif defined(OS_POSIX)
  int flags = fcntl(fd, F_GETFL, 0);
  if (-1 == flags)
    return flags;
  return fcntl(fd, F_SETFL, flags | O_NONBLOCK);
#endif
}

bool ParseHostAndPort(std::string::const_iterator host_and_port_begin,
                      std::string::const_iterator host_and_port_end,
                      std::string* host,
                      int* port) {
  if (host_and_port_begin >= host_and_port_end)
    return false;

  // When using url_parse, we use char*.
  const char* auth_begin = &(*host_and_port_begin);
  int auth_len = host_and_port_end - host_and_port_begin;

  url_parse::Component auth_component(0, auth_len);
  url_parse::Component username_component;
  url_parse::Component password_component;
  url_parse::Component hostname_component;
  url_parse::Component port_component;

  url_parse::ParseAuthority(auth_begin, auth_component, &username_component,
      &password_component, &hostname_component, &port_component);

  // There shouldn't be a username/password.
  if (username_component.is_valid() || password_component.is_valid())
    return false;

  if (!hostname_component.is_nonempty())
    return false;  // Failed parsing.

  int parsed_port_number = -1;
  if (port_component.is_nonempty()) {
    parsed_port_number = url_parse::ParsePort(auth_begin, port_component);

    // If parsing failed, port_number will be either PORT_INVALID or
    // PORT_UNSPECIFIED, both of which are negative.
    if (parsed_port_number < 0)
      return false;  // Failed parsing the port number.
  }

  if (port_component.len == 0)
    return false;  // Reject inputs like "foo:"

  // Pass results back to caller.
  host->assign(auth_begin + hostname_component.begin, hostname_component.len);
  *port = parsed_port_number;

  return true;  // Success.
}

bool ParseHostAndPort(const std::string& host_and_port,
                      std::string* host,
                      int* port) {
  return ParseHostAndPort(
      host_and_port.begin(), host_and_port.end(), host, port);
}

std::string GetHostAndPort(const GURL& url) {
  // For IPv6 literals, GURL::host() already includes the brackets so it is
  // safe to just append a colon.
  return base::StringPrintf("%s:%d", url.host().c_str(),
                            url.EffectiveIntPort());
}

std::string GetHostAndOptionalPort(const GURL& url) {
  // For IPv6 literals, GURL::host() already includes the brackets
  // so it is safe to just append a colon.
  if (url.has_port())
    return base::StringPrintf("%s:%s", url.host().c_str(), url.port().c_str());
  return url.host();
}

// Extracts the address and port portions of a sockaddr.
bool GetIPAddressFromSockAddr(const struct sockaddr* sock_addr,
                              socklen_t sock_addr_len,
                              const uint8** address,
                              size_t* address_len,
                              uint16* port) {
  if (sock_addr->sa_family == AF_INET) {
    if (sock_addr_len < static_cast<socklen_t>(sizeof(struct sockaddr_in)))
      return false;
    const struct sockaddr_in* addr =
        reinterpret_cast<const struct sockaddr_in*>(sock_addr);
    *address = reinterpret_cast<const uint8*>(&addr->sin_addr);
    *address_len = kIPv4AddressSize;
    if (port)
      *port = base::NetToHost16(addr->sin_port);
    return true;
  }

  if (sock_addr->sa_family == AF_INET6) {
    if (sock_addr_len < static_cast<socklen_t>(sizeof(struct sockaddr_in6)))
      return false;
    const struct sockaddr_in6* addr =
        reinterpret_cast<const struct sockaddr_in6*>(sock_addr);
    *address = reinterpret_cast<const unsigned char*>(&addr->sin6_addr);
    *address_len = kIPv6AddressSize;
    if (port)
      *port = base::NetToHost16(addr->sin6_port);
    return true;
  }

  return false;  // Unrecognized |sa_family|.
}

std::string IPAddressToString(const uint8* address,
                              size_t address_len) {
  std::string str;
  url_canon::StdStringCanonOutput output(&str);

  if (address_len == kIPv4AddressSize) {
    url_canon::AppendIPv4Address(address, &output);
  } else if (address_len == kIPv6AddressSize) {
    url_canon::AppendIPv6Address(address, &output);
  } else {
    CHECK(false) << "Invalid IP address with length: " << address_len;
  }

  output.Complete();
  return str;
}

std::string IPAddressToStringWithPort(const uint8* address,
                                      size_t address_len,
                                      uint16 port) {
  std::string address_str = IPAddressToString(address, address_len);

  if (address_len == kIPv6AddressSize) {
    // Need to bracket IPv6 addresses since they contain colons.
    return base::StringPrintf("[%s]:%d", address_str.c_str(), port);
  }
  return base::StringPrintf("%s:%d", address_str.c_str(), port);
}

std::string NetAddressToString(const struct sockaddr* sa,
                               socklen_t sock_addr_len) {
  const uint8* address;
  size_t address_len;
  if (!GetIPAddressFromSockAddr(sa, sock_addr_len, &address,
                                &address_len, NULL)) {
    NOTREACHED();
    return "";
  }
  return IPAddressToString(address, address_len);
}

std::string NetAddressToStringWithPort(const struct sockaddr* sa,
                                       socklen_t sock_addr_len) {
  const uint8* address;
  size_t address_len;
  uint16 port;
  if (!GetIPAddressFromSockAddr(sa, sock_addr_len, &address,
                                &address_len, &port)) {
    NOTREACHED();
    return "";
  }
  return IPAddressToStringWithPort(address, address_len, port);
}

std::string IPAddressToString(const IPAddressNumber& addr) {
  return IPAddressToString(&addr.front(), addr.size());
}

std::string IPAddressToStringWithPort(const IPAddressNumber& addr,
                                      uint16 port) {
  return IPAddressToStringWithPort(&addr.front(), addr.size(), port);
}

std::string GetHostName() {
#if defined(OS_WIN)
  EnsureWinsockInit();
#endif

  // Host names are limited to 255 bytes.
  char buffer[256];
  int result = gethostname(buffer, sizeof(buffer));
  if (result != 0) {
    DVLOG(1) << "gethostname() failed with " << result;
    buffer[0] = '\0';
  }
  return std::string(buffer);
}

void GetIdentityFromURL(const GURL& url,
                        string16* username,
                        string16* password) {
  UnescapeRule::Type flags =
      UnescapeRule::SPACES | UnescapeRule::URL_SPECIAL_CHARS;
  *username = UnescapeAndDecodeUTF8URLComponent(url.username(), flags, NULL);
  *password = UnescapeAndDecodeUTF8URLComponent(url.password(), flags, NULL);
}

std::string GetHostOrSpecFromURL(const GURL& url) {
  return url.has_host() ? TrimEndingDot(url.host()) : url.spec();
}

void AppendFormattedHost(const GURL& url,
                         const std::string& languages,
                         string16* output) {
  std::vector<size_t> offsets;
  AppendFormattedComponent(url.possibly_invalid_spec(),
      url.parsed_for_possibly_invalid_spec().host, offsets,
      HostComponentTransform(languages), output, NULL, NULL);
}

string16 FormatUrlWithOffsets(const GURL& url,
                              const std::string& languages,
                              FormatUrlTypes format_types,
                              UnescapeRule::Type unescape_rules,
                              url_parse::Parsed* new_parsed,
                              size_t* prefix_end,
                              std::vector<size_t>* offsets_for_adjustment) {
  url_parse::Parsed parsed_temp;
  if (!new_parsed)
    new_parsed = &parsed_temp;
  else
    *new_parsed = url_parse::Parsed();
  std::vector<size_t> original_offsets;
  if (offsets_for_adjustment)
    original_offsets = *offsets_for_adjustment;

  // Special handling for view-source:.  Don't use chrome::kViewSourceScheme
  // because this library shouldn't depend on chrome.
  const char* const kViewSource = "view-source";
  // Reject "view-source:view-source:..." to avoid deep recursion.
  const char* const kViewSourceTwice = "view-source:view-source:";
  if (url.SchemeIs(kViewSource) &&
      !StartsWithASCII(url.possibly_invalid_spec(), kViewSourceTwice, false)) {
    return FormatViewSourceUrl(url, original_offsets, languages, format_types,
        unescape_rules, new_parsed, prefix_end, offsets_for_adjustment);
  }

  // We handle both valid and invalid URLs (this will give us the spec
  // regardless of validity).
  const std::string& spec = url.possibly_invalid_spec();
  const url_parse::Parsed& parsed = url.parsed_for_possibly_invalid_spec();

  // Scheme & separators.  These are ASCII.
  string16 url_string;
  url_string.insert(url_string.end(), spec.begin(),
      spec.begin() + parsed.CountCharactersBefore(url_parse::Parsed::USERNAME,
                                                  true));
  const char kHTTP[] = "http://";
  const char kFTP[] = "ftp.";
  // URLFixerUpper::FixupURL() treats "ftp.foo.com" as ftp://ftp.foo.com.  This
  // means that if we trim "http://" off a URL whose host starts with "ftp." and
  // the user inputs this into any field subject to fixup (which is basically
  // all input fields), the meaning would be changed.  (In fact, often the
  // formatted URL is directly pre-filled into an input field.)  For this reason
  // we avoid stripping "http://" in this case.
  bool omit_http = (format_types & kFormatUrlOmitHTTP) &&
      EqualsASCII(url_string, kHTTP) &&
      !StartsWithASCII(url.host(), kFTP, true);
  new_parsed->scheme = parsed.scheme;

  // Username & password.
  if ((format_types & kFormatUrlOmitUsernamePassword) != 0) {
    // Remove the username and password fields. We don't want to display those
    // to the user since they can be used for attacks,
    // e.g. "http://google.com:search@evil.ru/"
    new_parsed->username.reset();
    new_parsed->password.reset();
    // Update the offsets based on removed username and/or password.
    if (offsets_for_adjustment && !offsets_for_adjustment->empty() &&
        (parsed.username.is_nonempty() || parsed.password.is_nonempty())) {
      OffsetAdjuster offset_adjuster(offsets_for_adjustment);
      if (parsed.username.is_nonempty() && parsed.password.is_nonempty()) {
        // The seeming off-by-one and off-by-two in these first two lines are to
        // account for the ':' after the username and '@' after the password.
        offset_adjuster.Add(OffsetAdjuster::Adjustment(
            static_cast<size_t>(parsed.username.begin),
            static_cast<size_t>(parsed.username.len + parsed.password.len + 2),
            0));
      } else {
        const url_parse::Component* nonempty_component =
            parsed.username.is_nonempty() ? &parsed.username : &parsed.password;
        // The seeming off-by-one in below is to account for the '@' after the
        // username/password.
        offset_adjuster.Add(OffsetAdjuster::Adjustment(
            static_cast<size_t>(nonempty_component->begin),
            static_cast<size_t>(nonempty_component->len + 1), 0));
      }
    }
  } else {
    AppendFormattedComponent(spec, parsed.username, original_offsets,
        NonHostComponentTransform(unescape_rules), &url_string,
        &new_parsed->username, offsets_for_adjustment);
    if (parsed.password.is_valid()) {
      size_t colon = parsed.username.end();
      DCHECK_EQ(static_cast<size_t>(parsed.password.begin - 1), colon);
      std::vector<size_t>::const_iterator colon_iter =
          std::find(original_offsets.begin(), original_offsets.end(), colon);
      if (colon_iter != original_offsets.end()) {
        (*offsets_for_adjustment)[colon_iter - original_offsets.begin()] =
            url_string.length();
      }
      url_string.push_back(':');
    }
    AppendFormattedComponent(spec, parsed.password, original_offsets,
        NonHostComponentTransform(unescape_rules), &url_string,
        &new_parsed->password, offsets_for_adjustment);
    if (parsed.username.is_valid() || parsed.password.is_valid()) {
      size_t at_sign = (parsed.password.is_valid() ?
          parsed.password : parsed.username).end();
      DCHECK_EQ(static_cast<size_t>(parsed.host.begin - 1), at_sign);
      std::vector<size_t>::const_iterator at_sign_iter =
          std::find(original_offsets.begin(), original_offsets.end(), at_sign);
      if (at_sign_iter != original_offsets.end()) {
        (*offsets_for_adjustment)[at_sign_iter - original_offsets.begin()] =
            url_string.length();
      }
      url_string.push_back('@');
    }
  }
  if (prefix_end)
    *prefix_end = static_cast<size_t>(url_string.length());

  // Host.
  AppendFormattedComponent(spec, parsed.host, original_offsets,
      HostComponentTransform(languages), &url_string, &new_parsed->host,
      offsets_for_adjustment);

  // Port.
  if (parsed.port.is_nonempty()) {
    url_string.push_back(':');
    new_parsed->port.begin = url_string.length();
    url_string.insert(url_string.end(),
                      spec.begin() + parsed.port.begin,
                      spec.begin() + parsed.port.end());
    new_parsed->port.len = url_string.length() - new_parsed->port.begin;
  } else {
    new_parsed->port.reset();
  }

  // Path & query.  Both get the same general unescape & convert treatment.
  if (!(format_types & kFormatUrlOmitTrailingSlashOnBareHostname) ||
      !CanStripTrailingSlash(url)) {
    AppendFormattedComponent(spec, parsed.path, original_offsets,
        NonHostComponentTransform(unescape_rules), &url_string,
        &new_parsed->path, offsets_for_adjustment);
  }
  if (parsed.query.is_valid())
    url_string.push_back('?');
  AppendFormattedComponent(spec, parsed.query, original_offsets,
      NonHostComponentTransform(unescape_rules), &url_string,
      &new_parsed->query, offsets_for_adjustment);

  // Ref.  This is valid, unescaped UTF-8, so we can just convert.
  if (parsed.ref.is_valid()) {
    url_string.push_back('#');
    size_t original_ref_begin = static_cast<size_t>(parsed.ref.begin);
    size_t output_ref_begin = url_string.length();
    new_parsed->ref.begin = static_cast<int>(output_ref_begin);

    std::vector<size_t> offsets_into_ref(
        OffsetsIntoComponent(original_offsets, original_ref_begin));
    if (parsed.ref.len > 0) {
      url_string.append(UTF8ToUTF16AndAdjustOffsets(
          spec.substr(original_ref_begin, static_cast<size_t>(parsed.ref.len)),
          &offsets_into_ref));
    }

    new_parsed->ref.len =
        static_cast<int>(url_string.length() - new_parsed->ref.begin);
    AdjustForComponentTransform(original_offsets, original_ref_begin,
        static_cast<size_t>(parsed.ref.end()), offsets_into_ref,
        output_ref_begin, offsets_for_adjustment);
  }

  // If we need to strip out http do it after the fact. This way we don't need
  // to worry about how offset_for_adjustment is interpreted.
  if (omit_http && StartsWith(url_string, ASCIIToUTF16(kHTTP), true)) {
    const size_t kHTTPSize = arraysize(kHTTP) - 1;
    url_string = url_string.substr(kHTTPSize);
    if (offsets_for_adjustment && !offsets_for_adjustment->empty()) {
      OffsetAdjuster offset_adjuster(offsets_for_adjustment);
      offset_adjuster.Add(OffsetAdjuster::Adjustment(0, kHTTPSize, 0));
    }
    if (prefix_end)
      *prefix_end -= kHTTPSize;

    // Adjust new_parsed.
    DCHECK(new_parsed->scheme.is_valid());
    int delta = -(new_parsed->scheme.len + 3);  // +3 for ://.
    new_parsed->scheme.reset();
    AdjustComponents(delta, new_parsed);
  }

  LimitOffsets(url_string, offsets_for_adjustment);
  return url_string;
}

string16 FormatUrl(const GURL& url,
                   const std::string& languages,
                   FormatUrlTypes format_types,
                   UnescapeRule::Type unescape_rules,
                   url_parse::Parsed* new_parsed,
                   size_t* prefix_end,
                   size_t* offset_for_adjustment) {
  std::vector<size_t> offsets;
  if (offset_for_adjustment)
    offsets.push_back(*offset_for_adjustment);
  string16 result = FormatUrlWithOffsets(url, languages, format_types,
      unescape_rules, new_parsed, prefix_end, &offsets);
  if (offset_for_adjustment)
    *offset_for_adjustment = offsets[0];
  return result;
}

bool CanStripTrailingSlash(const GURL& url) {
  // Omit the path only for standard, non-file URLs with nothing but "/" after
  // the hostname.
  return url.IsStandard() && !url.SchemeIsFile() &&
      !url.SchemeIsFileSystem() && !url.has_query() && !url.has_ref()
      && url.path() == "/";
}

GURL SimplifyUrlForRequest(const GURL& url) {
  DCHECK(url.is_valid());
  GURL::Replacements replacements;
  replacements.ClearUsername();
  replacements.ClearPassword();
  replacements.ClearRef();
  return url.ReplaceComponents(replacements);
}

// Specifies a comma separated list of port numbers that should be accepted
// despite bans. If the string is invalid no allowed ports are stored.
void SetExplicitlyAllowedPorts(const std::string& allowed_ports) {
  if (allowed_ports.empty())
    return;

  std::multiset<int> ports;
  size_t last = 0;
  size_t size = allowed_ports.size();
  // The comma delimiter.
  const std::string::value_type kComma = ',';

  // Overflow is still possible for evil user inputs.
  for (size_t i = 0; i <= size; ++i) {
    // The string should be composed of only digits and commas.
    if (i != size && !IsAsciiDigit(allowed_ports[i]) &&
        (allowed_ports[i] != kComma))
      return;
    if (i == size || allowed_ports[i] == kComma) {
      if (i > last) {
        int port;
        base::StringToInt(base::StringPiece(allowed_ports.begin() + last,
                                            allowed_ports.begin() + i),
                          &port);
        ports.insert(port);
      }
      last = i + 1;
    }
  }
  g_explicitly_allowed_ports.Get() = ports;
}

ScopedPortException::ScopedPortException(int port) : port_(port) {
  g_explicitly_allowed_ports.Get().insert(port);
}

ScopedPortException::~ScopedPortException() {
  std::multiset<int>::iterator it =
      g_explicitly_allowed_ports.Get().find(port_);
  if (it != g_explicitly_allowed_ports.Get().end())
    g_explicitly_allowed_ports.Get().erase(it);
  else
    NOTREACHED();
}

namespace {

const char* kFinalStatusNames[] = {
  "Cannot create sockets",
  "Can create sockets",
  "Can't get addresses",
  "Global ipv6 address missing",
  "Global ipv6 address present",
  "Interface array too short",
  "Probing not supported",  // IPV6_SUPPORT_MAX
};
COMPILE_ASSERT(arraysize(kFinalStatusNames) == IPV6_SUPPORT_MAX + 1,
               IPv6SupportStatus_name_count_mismatch);

// TODO(jar): The following is a simple estimate of IPv6 support.  We may need
// to do a test resolution, and a test connection, to REALLY verify support.
IPv6SupportResult TestIPv6SupportInternal() {
#if defined(OS_ANDROID)
  // TODO: We should fully implement IPv6 probe once 'getifaddrs' API available;
  // Another approach is implementing the similar feature by
  // java.net.NetworkInterface through JNI.
  NOTIMPLEMENTED();
<<<<<<< HEAD
  return true;
#elif defined(__LB_PS3__) || defined(__LB_WIIU__)
  return false;
=======
  return IPv6SupportResult(true, IPV6_SUPPORT_MAX, 0);
>>>>>>> 0aff8123
#elif defined(OS_POSIX)
  int test_socket = socket(AF_INET6, SOCK_STREAM, 0);
  if (test_socket == -1)
    return IPv6SupportResult(false, IPV6_CANNOT_CREATE_SOCKETS, errno);
  close(test_socket);

  // Check to see if any interface has a IPv6 address.
  struct ifaddrs* interface_addr = NULL;
  int rv = getifaddrs(&interface_addr);
  if (rv != 0) {
    // Don't yet block IPv6.
    return IPv6SupportResult(true, IPV6_GETIFADDRS_FAILED, errno);
  }

  bool found_ipv6 = false;
  for (struct ifaddrs* interface = interface_addr;
       interface != NULL;
       interface = interface->ifa_next) {
    if (!(IFF_UP & interface->ifa_flags))
      continue;
    if (IFF_LOOPBACK & interface->ifa_flags)
      continue;
    struct sockaddr* addr = interface->ifa_addr;
    if (!addr)
      continue;
    if (addr->sa_family != AF_INET6)
      continue;
    // Safe cast since this is AF_INET6.
    struct sockaddr_in6* addr_in6 =
        reinterpret_cast<struct sockaddr_in6*>(addr);
    struct in6_addr* sin6_addr = &addr_in6->sin6_addr;
    if (IN6_IS_ADDR_LOOPBACK(sin6_addr) || IN6_IS_ADDR_LINKLOCAL(sin6_addr))
      continue;
    found_ipv6 = true;
    break;
  }
  freeifaddrs(interface_addr);
  if (!found_ipv6)
    return IPv6SupportResult(false, IPV6_GLOBAL_ADDRESS_MISSING, 0);

  return IPv6SupportResult(true, IPV6_GLOBAL_ADDRESS_PRESENT, 0);
#elif defined(OS_WIN)
  EnsureWinsockInit();
  SOCKET test_socket = socket(AF_INET6, SOCK_STREAM, 0);
  if (test_socket == INVALID_SOCKET) {
    return IPv6SupportResult(false,
                             IPV6_CANNOT_CREATE_SOCKETS,
                             WSAGetLastError());
  }
  closesocket(test_socket);

  // Check to see if any interface has a IPv6 address.
  // The GetAdaptersAddresses MSDN page recommends using a size of 15000 to
  // avoid reallocation.
  ULONG adapters_size = 15000;
  scoped_ptr_malloc<IP_ADAPTER_ADDRESSES> adapters;
  ULONG error;
  int num_tries = 0;
  do {
    adapters.reset(
        reinterpret_cast<PIP_ADAPTER_ADDRESSES>(malloc(adapters_size)));
    // Return only unicast addresses.
    error = GetAdaptersAddresses(AF_UNSPEC,
                                 GAA_FLAG_SKIP_ANYCAST |
                                 GAA_FLAG_SKIP_MULTICAST |
                                 GAA_FLAG_SKIP_DNS_SERVER |
                                 GAA_FLAG_SKIP_FRIENDLY_NAME,
                                 NULL, adapters.get(), &adapters_size);
    num_tries++;
  } while (error == ERROR_BUFFER_OVERFLOW && num_tries <= 3);
  if (error == ERROR_NO_DATA)
    return IPv6SupportResult(false, IPV6_GLOBAL_ADDRESS_MISSING, error);
  if (error != ERROR_SUCCESS) {
    // Don't yet block IPv6.
    return IPv6SupportResult(true, IPV6_GETIFADDRS_FAILED, error);
  }

  PIP_ADAPTER_ADDRESSES adapter;
  for (adapter = adapters.get(); adapter; adapter = adapter->Next) {
    if (adapter->OperStatus != IfOperStatusUp)
      continue;
    if (adapter->IfType == IF_TYPE_SOFTWARE_LOOPBACK)
      continue;
    PIP_ADAPTER_UNICAST_ADDRESS unicast_address;
    for (unicast_address = adapter->FirstUnicastAddress;
         unicast_address;
         unicast_address = unicast_address->Next) {
      if (unicast_address->Address.lpSockaddr->sa_family != AF_INET6)
        continue;
      // Safe cast since this is AF_INET6.
      struct sockaddr_in6* addr_in6 = reinterpret_cast<struct sockaddr_in6*>(
          unicast_address->Address.lpSockaddr);
      struct in6_addr* sin6_addr = &addr_in6->sin6_addr;
      if (IN6_IS_ADDR_LOOPBACK(sin6_addr) || IN6_IS_ADDR_LINKLOCAL(sin6_addr))
        continue;
      return IPv6SupportResult(true, IPV6_GLOBAL_ADDRESS_PRESENT, 0);
    }
  }

  return IPv6SupportResult(false, IPV6_GLOBAL_ADDRESS_MISSING, 0);
#else
  NOTIMPLEMENTED();
  return IPv6SupportResult(true, IPV6_SUPPORT_MAX, 0);
#endif  // defined(various platforms)
}

}  // namespace

IPv6SupportResult::IPv6SupportResult(bool ipv6_supported,
                                     IPv6SupportStatus ipv6_support_status,
                                     int os_error)
                                     : ipv6_supported(ipv6_supported),
                                       ipv6_support_status(ipv6_support_status),
                                       os_error(os_error) {
}

base::Value* IPv6SupportResult::ToNetLogValue(
    NetLog::LogLevel /* log_level */) const {
  base::DictionaryValue* dict = new DictionaryValue();
  dict->SetBoolean("ipv6_supported", ipv6_supported);
  dict->SetString("ipv6_support_status",
                  kFinalStatusNames[ipv6_support_status]);
  if (os_error)
    dict->SetInteger("os_error", os_error);
  return dict;
}

IPv6SupportResult TestIPv6Support() {
  IPv6SupportResult result = TestIPv6SupportInternal();

  // Record UMA.
  if (result.ipv6_support_status != IPV6_SUPPORT_MAX) {
    static bool run_once = false;
    if (!run_once) {
      run_once = true;
      UMA_HISTOGRAM_ENUMERATION("Net.IPv6Status",
                                result.ipv6_support_status,
                                IPV6_SUPPORT_MAX);
    } else {
      UMA_HISTOGRAM_ENUMERATION("Net.IPv6Status_retest",
                                result.ipv6_support_status,
                                IPV6_SUPPORT_MAX);
    }
  }
  return result;
}

bool HaveOnlyLoopbackAddresses() {
#if defined(OS_ANDROID)
  return android::HaveOnlyLoopbackAddresses();
#elif defined(OS_POSIX) && !defined(__LB_SHELL__)
  struct ifaddrs* interface_addr = NULL;
  int rv = getifaddrs(&interface_addr);
  if (rv != 0) {
    DVLOG(1) << "getifaddrs() failed with errno = " << errno;
    return false;
  }

  bool result = true;
  for (struct ifaddrs* interface = interface_addr;
       interface != NULL;
       interface = interface->ifa_next) {
    if (!(IFF_UP & interface->ifa_flags))
      continue;
    if (IFF_LOOPBACK & interface->ifa_flags)
      continue;
    const struct sockaddr* addr = interface->ifa_addr;
    if (!addr)
      continue;
    if (addr->sa_family == AF_INET6) {
      // Safe cast since this is AF_INET6.
      const struct sockaddr_in6* addr_in6 =
          reinterpret_cast<const struct sockaddr_in6*>(addr);
      const struct in6_addr* sin6_addr = &addr_in6->sin6_addr;
      if (IN6_IS_ADDR_LOOPBACK(sin6_addr) || IN6_IS_ADDR_LINKLOCAL(sin6_addr))
        continue;
    }
    if (addr->sa_family != AF_INET6 && addr->sa_family != AF_INET)
      continue;

    result = false;
    break;
  }
  freeifaddrs(interface_addr);
  return result;
#elif defined(OS_WIN)
  // TODO(wtc): implement with the GetAdaptersAddresses function.
  NOTIMPLEMENTED();
  return false;
#elif defined(__LB_SHELL__)
  return false;
#else
  NOTIMPLEMENTED();
  return false;
#endif  // defined(various platforms)
}

bool ParseIPLiteralToNumber(const std::string& ip_literal,
                            IPAddressNumber* ip_number) {
  // |ip_literal| could be either a IPv4 or an IPv6 literal. If it contains
  // a colon however, it must be an IPv6 address.
  if (ip_literal.find(':') != std::string::npos) {
    // GURL expects IPv6 hostnames to be surrounded with brackets.
    std::string host_brackets = "[" + ip_literal + "]";
    url_parse::Component host_comp(0, host_brackets.size());

    // Try parsing the hostname as an IPv6 literal.
    ip_number->resize(16);  // 128 bits.
    return url_canon::IPv6AddressToNumber(host_brackets.data(),
                                          host_comp,
                                          &(*ip_number)[0]);
  }

  // Otherwise the string is an IPv4 address.
  ip_number->resize(4);  // 32 bits.
  url_parse::Component host_comp(0, ip_literal.size());
  int num_components;
  url_canon::CanonHostInfo::Family family = url_canon::IPv4AddressToNumber(
      ip_literal.data(), host_comp, &(*ip_number)[0], &num_components);
  return family == url_canon::CanonHostInfo::IPV4;
}

namespace {

const unsigned char kIPv4MappedPrefix[] =
    { 0, 0, 0, 0, 0, 0, 0, 0, 0, 0, 0xFF, 0xFF };
}

IPAddressNumber ConvertIPv4NumberToIPv6Number(
    const IPAddressNumber& ipv4_number) {
  DCHECK(ipv4_number.size() == 4);

  // IPv4-mapped addresses are formed by:
  // <80 bits of zeros>  + <16 bits of ones> + <32-bit IPv4 address>.
  IPAddressNumber ipv6_number;
  ipv6_number.reserve(16);
  ipv6_number.insert(ipv6_number.end(),
                     kIPv4MappedPrefix,
                     kIPv4MappedPrefix + arraysize(kIPv4MappedPrefix));
  ipv6_number.insert(ipv6_number.end(), ipv4_number.begin(), ipv4_number.end());
  return ipv6_number;
}

bool IsIPv4Mapped(const IPAddressNumber& address) {
  if (address.size() != kIPv6AddressSize)
    return false;
  return std::equal(address.begin(),
                    address.begin() + arraysize(kIPv4MappedPrefix),
                    kIPv4MappedPrefix);
}

IPAddressNumber ConvertIPv4MappedToIPv4(const IPAddressNumber& address) {
  DCHECK(IsIPv4Mapped(address));
  return IPAddressNumber(address.begin() + arraysize(kIPv4MappedPrefix),
                         address.end());
}

bool ParseCIDRBlock(const std::string& cidr_literal,
                    IPAddressNumber* ip_number,
                    size_t* prefix_length_in_bits) {
  // We expect CIDR notation to match one of these two templates:
  //   <IPv4-literal> "/" <number of bits>
  //   <IPv6-literal> "/" <number of bits>

  std::vector<std::string> parts;
  base::SplitString(cidr_literal, '/', &parts);
  if (parts.size() != 2)
    return false;

  // Parse the IP address.
  if (!ParseIPLiteralToNumber(parts[0], ip_number))
    return false;

  // Parse the prefix length.
  int number_of_bits = -1;
  if (!base::StringToInt(parts[1], &number_of_bits))
    return false;

  // Make sure the prefix length is in a valid range.
  if (number_of_bits < 0 ||
      number_of_bits > static_cast<int>(ip_number->size() * 8))
    return false;

  *prefix_length_in_bits = static_cast<size_t>(number_of_bits);
  return true;
}

bool IPNumberMatchesPrefix(const IPAddressNumber& ip_number,
                           const IPAddressNumber& ip_prefix,
                           size_t prefix_length_in_bits) {
  // Both the input IP address and the prefix IP address should be
  // either IPv4 or IPv6.
  DCHECK(ip_number.size() == 4 || ip_number.size() == 16);
  DCHECK(ip_prefix.size() == 4 || ip_prefix.size() == 16);

  DCHECK_LE(prefix_length_in_bits, ip_prefix.size() * 8);

  // In case we have an IPv6 / IPv4 mismatch, convert the IPv4 addresses to
  // IPv6 addresses in order to do the comparison.
  if (ip_number.size() != ip_prefix.size()) {
    if (ip_number.size() == 4) {
      return IPNumberMatchesPrefix(ConvertIPv4NumberToIPv6Number(ip_number),
                                   ip_prefix, prefix_length_in_bits);
    }
    return IPNumberMatchesPrefix(ip_number,
                                 ConvertIPv4NumberToIPv6Number(ip_prefix),
                                 96 + prefix_length_in_bits);
  }

  // Otherwise we are comparing two IPv4 addresses, or two IPv6 addresses.
  // Compare all the bytes that fall entirely within the prefix.
  int num_entire_bytes_in_prefix = prefix_length_in_bits / 8;
  for (int i = 0; i < num_entire_bytes_in_prefix; ++i) {
    if (ip_number[i] != ip_prefix[i])
      return false;
  }

  // In case the prefix was not a multiple of 8, there will be 1 byte
  // which is only partially masked.
  int remaining_bits = prefix_length_in_bits % 8;
  if (remaining_bits != 0) {
    unsigned char mask = 0xFF << (8 - remaining_bits);
    int i = num_entire_bytes_in_prefix;
    if ((ip_number[i] & mask) != (ip_prefix[i] & mask))
      return false;
  }

  return true;
}

const uint16* GetPortFieldFromSockaddr(const struct sockaddr* address,
                                       socklen_t address_len) {
  if (address->sa_family == AF_INET) {
    DCHECK_LE(sizeof(sockaddr_in), static_cast<size_t>(address_len));
    const struct sockaddr_in* sockaddr =
        reinterpret_cast<const struct sockaddr_in*>(address);
    return &sockaddr->sin_port;
#if defined(IN6ADDR_ANY_INIT)
  } else if (address->sa_family == AF_INET6) {
    DCHECK_LE(sizeof(sockaddr_in6), static_cast<size_t>(address_len));
    const struct sockaddr_in6* sockaddr =
        reinterpret_cast<const struct sockaddr_in6*>(address);
    return &sockaddr->sin6_port;
#endif
  } else {
    NOTREACHED();
    return NULL;
  }
}

int GetPortFromSockaddr(const struct sockaddr* address, socklen_t address_len) {
  const uint16* port_field = GetPortFieldFromSockaddr(address, address_len);
  if (!port_field)
    return -1;
  return base::NetToHost16(*port_field);
}

bool IsLocalhost(const std::string& host) {
  if (host == "localhost" ||
      host == "localhost.localdomain" ||
      host == "localhost6" ||
      host == "localhost6.localdomain6")
    return true;

  IPAddressNumber ip_number;
  if (ParseIPLiteralToNumber(host, &ip_number)) {
    size_t size = ip_number.size();
    switch (size) {
      case kIPv4AddressSize: {
        IPAddressNumber localhost_prefix;
        localhost_prefix.push_back(127);
        for (int i = 0; i < 3; ++i) {
          localhost_prefix.push_back(0);
        }
        return IPNumberMatchesPrefix(ip_number, localhost_prefix, 8);
      }

#if defined(IN6ADDR_ANY_INIT)
      case kIPv6AddressSize: {
        struct in6_addr sin6_addr;
        memcpy(&sin6_addr, &ip_number[0], kIPv6AddressSize);
        return !!IN6_IS_ADDR_LOOPBACK(&sin6_addr);
      }
#endif

      default:
        NOTREACHED();
    }
  }

  return false;
}

NetworkInterface::NetworkInterface() {
}

NetworkInterface::NetworkInterface(const std::string& name,
                                   const IPAddressNumber& address)
    : name(name), address(address) {
}

NetworkInterface::~NetworkInterface() {
}

}  // namespace net<|MERGE_RESOLUTION|>--- conflicted
+++ resolved
@@ -1783,13 +1783,9 @@
   // Another approach is implementing the similar feature by
   // java.net.NetworkInterface through JNI.
   NOTIMPLEMENTED();
-<<<<<<< HEAD
-  return true;
+  return IPv6SupportResult(true, IPV6_SUPPORT_MAX, 0);
 #elif defined(__LB_PS3__) || defined(__LB_WIIU__)
   return false;
-=======
-  return IPv6SupportResult(true, IPV6_SUPPORT_MAX, 0);
->>>>>>> 0aff8123
 #elif defined(OS_POSIX)
   int test_socket = socket(AF_INET6, SOCK_STREAM, 0);
   if (test_socket == -1)
