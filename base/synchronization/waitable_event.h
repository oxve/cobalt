// Copyright (c) 2012 The Chromium Authors. All rights reserved.
// Use of this source code is governed by a BSD-style license that can be
// found in the LICENSE file.

#ifndef BASE_SYNCHRONIZATION_WAITABLE_EVENT_H_
#define BASE_SYNCHRONIZATION_WAITABLE_EVENT_H_

#include "base/base_export.h"
#include "base/basictypes.h"

#if defined(OS_WIN)
#include <windows.h>
#endif

#if defined(OS_POSIX)
#if defined(__LB_SHELL__)
#include <vector>
#else
#include <list>
#endif
#include <utility>
#include "base/memory/ref_counted.h"
#include "base/synchronization/lock.h"
#endif

namespace base {

// This replaces INFINITE from Win32
static const int kNoTimeout = -1;

class TimeDelta;

// A WaitableEvent can be a useful thread synchronization tool when you want to
// allow one thread to wait for another thread to finish some work. For
// non-Windows systems, this can only be used from within a single address
// space.
//
// Use a WaitableEvent when you would otherwise use a Lock+ConditionVariable to
// protect a simple boolean value.  However, if you find yourself using a
// WaitableEvent in conjunction with a Lock to wait for a more complex state
// change (e.g., for an item to be added to a queue), then you should probably
// be using a ConditionVariable instead of a WaitableEvent.
//
// NOTE: On Windows, this class provides a subset of the functionality afforded
// by a Windows event object.  This is intentional.  If you are writing Windows
// specific code and you need other features of a Windows event, then you might
// be better off just using an Windows event directly.
class BASE_EXPORT WaitableEvent {
 public:
  // If manual_reset is true, then to set the event state to non-signaled, a
  // consumer must call the Reset method.  If this parameter is false, then the
  // system automatically resets the event state to non-signaled after a single
  // waiting thread has been released.
  WaitableEvent(bool manual_reset, bool initially_signaled);

#if defined(OS_WIN)
  // Create a WaitableEvent from an Event HANDLE which has already been
  // created. This objects takes ownership of the HANDLE and will close it when
  // deleted.
  explicit WaitableEvent(HANDLE event_handle);

  // Releases ownership of the handle from this object.
  HANDLE Release();
#endif

  ~WaitableEvent();

  // Put the event in the un-signaled state.
  void Reset();

  // Put the event in the signaled state.  Causing any thread blocked on Wait
  // to be woken up.
  void Signal();

  // Returns true if the event is in the signaled state, else false.  If this
  // is not a manual reset event, then this test will cause a reset.
  bool IsSignaled();

  // Wait indefinitely for the event to be signaled.
  void Wait();

  // Wait up until max_time has passed for the event to be signaled.  Returns
  // true if the event was signaled.  If this method returns false, then it
  // does not necessarily mean that max_time was exceeded.
  bool TimedWait(const TimeDelta& max_time);

#if defined(OS_WIN)
  HANDLE handle() const { return handle_; }
#endif

  // Wait, synchronously, on multiple events.
  //   waitables: an array of WaitableEvent pointers
  //   count: the number of elements in @waitables
  //
  // returns: the index of a WaitableEvent which has been signaled.
  //
  // You MUST NOT delete any of the WaitableEvent objects while this wait is
  // happening.
  static size_t WaitMany(WaitableEvent** waitables, size_t count);

  // For asynchronous waiting, see WaitableEventWatcher

  // This is a private helper class. It's here because it's used by friends of
  // this class (such as WaitableEventWatcher) to be able to enqueue elements
  // of the wait-list
  class Waiter {
   public:
    // Signal the waiter to wake up.
    //
    // Consider the case of a Waiter which is in multiple WaitableEvent's
    // wait-lists. Each WaitableEvent is automatic-reset and two of them are
    // signaled at the same time. Now, each will wake only the first waiter in
    // the wake-list before resetting. However, if those two waiters happen to
    // be the same object (as can happen if another thread didn't have a chance
    // to dequeue the waiter from the other wait-list in time), two auto-resets
    // will have happened, but only one waiter has been signaled!
    //
    // Because of this, a Waiter may "reject" a wake by returning false. In
    // this case, the auto-reset WaitableEvent shouldn't act as if anything has
    // been notified.
    virtual bool Fire(WaitableEvent* signaling_event) = 0;

    // Waiters may implement this in order to provide an extra condition for
    // two Waiters to be considered equal. In WaitableEvent::Dequeue, if the
    // pointers match then this function is called as a final check. See the
    // comments in ~Handle for why.
    virtual bool Compare(void* tag) = 0;

   protected:
    virtual ~Waiter() {}
  };

 private:
  friend class WaitableEventWatcher;

#if defined(OS_WIN)
  HANDLE handle_;
#else
  // On Windows, one can close a HANDLE which is currently being waited on. The
  // MSDN documentation says that the resulting behaviour is 'undefined', but
  // it doesn't crash. However, if we were to include the following members
  // directly then, on POSIX, one couldn't use WaitableEventWatcher to watch an
  // event which gets deleted. This mismatch has bitten us several times now,
  // so we have a kernel of the WaitableEvent, which is reference counted.
  // WaitableEventWatchers may then take a reference and thus match the Windows
  // behaviour.
  struct WaitableEventKernel :
      public RefCountedThreadSafe<WaitableEventKernel> {
   public:
    WaitableEventKernel(bool manual_reset, bool initially_signaled);

    bool Dequeue(Waiter* waiter, void* tag);

    base::Lock lock_;
    const bool manual_reset_;
    bool signaled_;
#if defined(__LB_SHELL__)
    std::vector<Waiter*> waiters_;
#else
    std::list<Waiter*> waiters_;
<<<<<<< HEAD
#endif
=======

   private:
    friend class RefCountedThreadSafe<WaitableEventKernel>;
    ~WaitableEventKernel();
>>>>>>> 5597304c
  };

  typedef std::pair<WaitableEvent*, size_t> WaiterAndIndex;

  // When dealing with arrays of WaitableEvent*, we want to sort by the address
  // of the WaitableEvent in order to have a globally consistent locking order.
  // In that case we keep them, in sorted order, in an array of pairs where the
  // second element is the index of the WaitableEvent in the original,
  // unsorted, array.
  static size_t EnqueueMany(WaiterAndIndex* waitables,
                            size_t count, Waiter* waiter);

  bool SignalAll();
  bool SignalOne();
  void Enqueue(Waiter* waiter);

  scoped_refptr<WaitableEventKernel> kernel_;
#endif

  DISALLOW_COPY_AND_ASSIGN(WaitableEvent);
};

}  // namespace base

#endif  // BASE_SYNCHRONIZATION_WAITABLE_EVENT_H_<|MERGE_RESOLUTION|>--- conflicted
+++ resolved
@@ -158,14 +158,11 @@
     std::vector<Waiter*> waiters_;
 #else
     std::list<Waiter*> waiters_;
-<<<<<<< HEAD
 #endif
-=======
 
    private:
     friend class RefCountedThreadSafe<WaitableEventKernel>;
     ~WaitableEventKernel();
->>>>>>> 5597304c
   };
 
   typedef std::pair<WaitableEvent*, size_t> WaiterAndIndex;
