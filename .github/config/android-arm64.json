{
<<<<<<< HEAD
  "docker_service": "linux",
  "platforms": [
    "android-arm64"
  ],
  "test_on_device": true,
  "targets": [
    "content_shell",
    "system_webview_apk",
    "system_webview_shell_apk",
    "cobalt:gn_all"
  ],
  "includes": [
    {
      "name": "arm64",
      "platform": "android-arm64"
    }
  ]
=======
    "docker_service": "linux",
    "platforms": [
        "android-arm64"
    ],
    "targets": [
        "content_shell",
        "system_webview_apk",
        "system_webview_shell_apk",
        "cobalt:gn_all"
    ],
    "gtest_targets": [
        "base_unittests",
        "blink_unittests",
        "gin_unittests",
        "gpu_unittests",
        "ipc_tests",
        "media_unittests",
        "mojo_unittests",
        "net_unittests",
        "sql_unittests",
        "url_unittests"
    ],
    "includes": [
        {
        "name":"arm64",
        "platform":"android-arm64"
        }
    ]
>>>>>>> cddc68b1
}<|MERGE_RESOLUTION|>--- conflicted
+++ resolved
@@ -1,10 +1,8 @@
 {
-<<<<<<< HEAD
   "docker_service": "linux",
   "platforms": [
     "android-arm64"
   ],
-  "test_on_device": true,
   "targets": [
     "content_shell",
     "system_webview_apk",
@@ -17,34 +15,4 @@
       "platform": "android-arm64"
     }
   ]
-=======
-    "docker_service": "linux",
-    "platforms": [
-        "android-arm64"
-    ],
-    "targets": [
-        "content_shell",
-        "system_webview_apk",
-        "system_webview_shell_apk",
-        "cobalt:gn_all"
-    ],
-    "gtest_targets": [
-        "base_unittests",
-        "blink_unittests",
-        "gin_unittests",
-        "gpu_unittests",
-        "ipc_tests",
-        "media_unittests",
-        "mojo_unittests",
-        "net_unittests",
-        "sql_unittests",
-        "url_unittests"
-    ],
-    "includes": [
-        {
-        "name":"arm64",
-        "platform":"android-arm64"
-        }
-    ]
->>>>>>> cddc68b1
 }