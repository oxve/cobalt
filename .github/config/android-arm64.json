--- conflicted
+++ resolved
@@ -1,22 +1,4 @@
 {
-<<<<<<< HEAD
-    "docker_service": "linux",
-    "platforms": [
-        "android-arm64"
-    ],
-    "targets": [
-        "content_shell",
-        "system_webview_apk",
-        "system_webview_shell_apk",
-        "cobalt:gn_all"
-    ],
-    "includes": [
-        {
-        "name":"arm64",
-        "platform":"android-arm64"
-        }
-    ]
-=======
   "docker_service": "linux",
   "platforms": [
     "android-arm64"
@@ -33,5 +15,4 @@
       "platform": "android-arm64"
     }
   ]
->>>>>>> 358ae4ab
 }