--- conflicted
+++ resolved
@@ -1,33 +1,4 @@
 {
-<<<<<<< HEAD
-    "docker_service": "linux",
-    "platforms": [
-        "chromium_android-arm"
-    ],
-    "targets": [
-        "content_shell",
-        "system_webview_apk",
-        "system_webview_shell_apk"
-    ],
-    "gtest_targets": [
-        "base_unittests",
-        "blink_unittests",
-        "gin_unittests",
-        "gpu_unittests",
-        "ipc_tests",
-        "media_unittests",
-        "mojo_unittests",
-        "net_unittests",
-        "sql_unittests",
-        "url_unittests"
-    ],
-    "includes": [
-        {
-        "name":"arm",
-        "platform":"chromium_android-arm"
-        }
-    ]
-=======
   "docker_service": "linux",
   "platforms": [
     "chromium_android-arm"
@@ -43,5 +14,4 @@
       "platform": "chromium_android-arm"
     }
   ]
->>>>>>> 358ae4ab
 }