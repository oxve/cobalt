# This workflow uses actions that are not certified by GitHub. They are provided
# by a third-party and are governed by separate terms of service, privacy
# policy, and support documentation.

name: Scorecards supply-chain security
on:
  # For Branch-Protection check. Only the default branch is supported. See
  # https://github.com/ossf/scorecard/blob/main/docs/checks.md#branch-protection
  branch_protection_rule:
  # To guarantee Maintained check is occasionally updated. See
  # https://github.com/ossf/scorecard/blob/main/docs/checks.md#maintained
  schedule:
    - cron: '18 14 * * 1'
  push:
    branches: [ main ]
  pull_request:
    branches: [ main ]

# Declare default permissions as read only.
permissions: read-all

jobs:
  analysis:
    name: Scorecards analysis
    runs-on: ubuntu-latest
    permissions:
      # Needed to upload the results to code-scanning dashboard.
      security-events: write
      # Needed to publish results and get a badge (see publish_results below).
      id-token: write

    timeout-minutes: 15
    steps:
      - name: "Checkout code"
        uses: actions/checkout@b4ffde65f46336ab88eb53be808477a3936bae11 # v4.1.1
        with:
          persist-credentials: false

      - name: "Run analysis"
        uses: ossf/scorecard-action@0864cf19026789058feabb7e87baa5f140aac736 # v2.3.1
        with:
          results_file: results.sarif
          results_format: sarif
          publish_results: true

      # Upload the results as artifacts (optional). Commenting out will disable uploads of run results in SARIF
      # format to the repository Actions tab.
<<<<<<< HEAD
      - name: "Upload artifact"
        uses: actions/upload-artifact@v4
        with:
          name: SARIF file
          path: results.sarif
          retention-days: 5
=======
      # - name: "Upload artifact"
      #   uses: actions/upload-artifact@97a0fba1372883ab732affbe8f94b823f91727db # v3.pre.node20
      #   with:
      #     name: SARIF file
      #     path: results.sarif
      #     retention-days: 5
>>>>>>> 8bca239f

      # Upload the results to GitHub's code scanning dashboard.
      - name: "Upload to code-scanning"
        uses: github/codeql-action/upload-sarif@1b1aada464948af03b950897e5eb522f92603cc2 # v3.24.9
        with:
          sarif_file: results.sarif<|MERGE_RESOLUTION|>--- conflicted
+++ resolved
@@ -45,21 +45,12 @@
 
       # Upload the results as artifacts (optional). Commenting out will disable uploads of run results in SARIF
       # format to the repository Actions tab.
-<<<<<<< HEAD
-      - name: "Upload artifact"
-        uses: actions/upload-artifact@v4
-        with:
-          name: SARIF file
-          path: results.sarif
-          retention-days: 5
-=======
       # - name: "Upload artifact"
       #   uses: actions/upload-artifact@97a0fba1372883ab732affbe8f94b823f91727db # v3.pre.node20
       #   with:
       #     name: SARIF file
       #     path: results.sarif
       #     retention-days: 5
->>>>>>> 8bca239f
 
       # Upload the results to GitHub's code scanning dashboard.
       - name: "Upload to code-scanning"
