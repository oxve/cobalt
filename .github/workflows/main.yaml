# Reusable Cobalt CI workflow.

name: main

on:
  workflow_call:
    inputs:
      platform:
        description: 'Cobalt platform.'
        required: true
        type: string
      nightly:
        description: 'Nightly workflow.'
        required: true
        type: string
        default: 'false'
    secrets:
      datadog_api_key:
        required: false

concurrency:
  # Cancel existing jobs on the same workflow, platform, and branch (or sha if merged).
  group: ${{ github.workflow }}-${{ inputs.platform }} @ ${{ github.head_ref || github.sha }}
  cancel-in-progress: true

jobs:
  # Retrieves configuration from json file.
  initialize:
    runs-on: ubuntu-latest
    permissions:
      pull-requests: write
    env:
      GITHUB_TOKEN: ${{ secrets.GITHUB_TOKEN }}
      GITHUB_PR_REPO_URL: ${{ github.event.pull_request.base.repo.url }}
      GITHUB_EVENT_NUMBER: ${{ github.event.number }}
    if: |
      github.event.action != 'labeled' || github.event.pull_request.merged == false &&
      (github.event.label.name == 'runtest' || github.event.label.name == 'on_device')
    timeout-minutes: 10
    steps:
      - name: Checkout
        uses: actions/checkout@v4
      - name: Remove runtest if exists
        if: github.event_name == 'pull_request'
        continue-on-error: true  # Ignore this step if we cannot remove the label.
        run: |
          set +e
          curl \
            -X DELETE \
            -H "Accept: application/vnd.github+json" \
            -H "Authorization: Bearer ${GITHUB_TOKEN}" \
            ${GITHUB_PR_REPO_URL}/issues/${GITHUB_EVENT_NUMBER}/labels/runtest
        shell: bash
      - id: set-platforms
        shell: bash
        run: |
          set -x
          platforms=$(cat ${GITHUB_WORKSPACE}/.github/config/${{ inputs.platform }}.json | jq -c '.platforms')
          echo "platforms=${platforms}" >> $GITHUB_OUTPUT
      - id: set-targets
        shell: bash
        run: |
          set -x
          targets=$(cat ${GITHUB_WORKSPACE}/.github/config/${{ inputs.platform }}.json | jq -cr '.targets  | join(" ")')
          echo "targets=${targets}" >> $GITHUB_OUTPUT
      - id: set-build-configs
        shell: bash
        run: |
          set -x
          # Attempt to load build configs from JSON. If not present use default.
          build_configs=$(cat ${GITHUB_WORKSPACE}/.github/config/${{ inputs.platform }}.json | jq -cr '.build_configs')
          if [[ "${build_configs}" == "null" ]]; then
            build_configs='["devel", "qa", "gold"]'
          fi
          echo "build_configs=${build_configs}" >> $GITHUB_OUTPUT
      - id: set-includes
        shell: bash
        run: |
          set -x
          includes=$(cat ${GITHUB_WORKSPACE}/.github/config/${{ inputs.platform }}.json | jq -c '.includes')
          echo "includes=${includes}" >> $GITHUB_OUTPUT
      - id: set-docker-service
        shell: bash
        run: |
          set -x
          docker_service=$(cat ${GITHUB_WORKSPACE}/.github/config/${{ inputs.platform }}.json | jq -r '.docker_service')
          echo "docker_service=${docker_service}" >> $GITHUB_OUTPUT
      - id: set-test-on-host
        shell: bash
        run: |
          set -x
          test_on_host=$(cat ${GITHUB_WORKSPACE}/.github/config/${{ inputs.platform }}.json | jq -rc '.test_on_host')
          echo "test_on_host=${test_on_host}" >> $GITHUB_OUTPUT
      - id: set-test-on-device
        shell: bash
        run: |
          set -x
          test_on_device=$(cat ${GITHUB_WORKSPACE}/.github/config/${{ inputs.platform }}.json | jq -rc '.test_on_device')
          echo "test_on_device=${test_on_device}" >> $GITHUB_OUTPUT
      - id: set-run-web-tests
        shell: bash
        run: |
          set -x
          web_tests=$(cat ${GITHUB_WORKSPACE}/.github/config/${{ inputs.platform }}.json | jq -rc '.web_tests')
          echo "web_tests=${web_tests}" >> $GITHUB_OUTPUT
      - id: set-test-root-target
        shell: bash
        run: |
          set -x
          test_root_target=$(cat ${GITHUB_WORKSPACE}/.github/config/${{ inputs.platform }}.json | jq -rc '.test_root_target')
          echo "test_root_target=${test_root_target}" >> $GITHUB_OUTPUT
      - id: set-test-dimensions
        shell: bash
        run: |
          set -x
          test_dimensions=$(cat ${GITHUB_WORKSPACE}/.github/config/${{ inputs.platform }}.json | jq -rc '.test_dimensions')
          echo "test_dimensions=${test_dimensions}" >> $GITHUB_OUTPUT
      - id: set-gtest-shards
        shell: bash
        run: |
          set -x
          # Retrieve number of shards from config. If not specified, default to 1 shard with `echo 1`.
          num_gtest_shards=$(cat ${GITHUB_WORKSPACE}/.github/config/${{ inputs.platform }}.json | jq -rc '.num_gtest_shards' || echo 1)
          echo "num_gtest_shards=${num_gtest_shards}" >> $GITHUB_OUTPUT

          # Create a zero-indexed list of shards for use by matrix, e.g. [0,1,2,3,4,5].
          gtest_shards="[$(seq -s, 0 1 $((${num_gtest_shards} - 1)))]"
          echo "gtest_shards=${gtest_shards}" >> $GITHUB_OUTPUT
    outputs:
      platforms: ${{ steps.set-platforms.outputs.platforms }}
      targets: ${{ steps.set-targets.outputs.targets }}
      build_configs: ${{ steps.set-build-configs.outputs.build_configs }}
      includes: ${{ steps.set-includes.outputs.includes }}
      docker_service: ${{ steps.set-docker-service.outputs.docker_service }}
      gtest_shards: ${{ steps.set-gtest-shards.outputs.gtest_shards }}
      test_on_host: ${{ steps.set-test-on-host.outputs.test_on_host }}
      test_on_device: ${{ steps.set-test-on-device.outputs.test_on_device }}
      web_tests: ${{ steps.set-run-web-tests.outputs.web_tests }}
      test_root_target: ${{ steps.set-test-root-target.outputs.test_root_target }}
      test_dimensions: ${{ steps.set-test-dimensions.outputs.test_dimensions }}
      num_gtest_shards: ${{ steps.set-gtest-shards.outputs.num_gtest_shards }}

  # Builds, tags, and pushes Cobalt docker build images to ghr.
  docker-build-image:
    needs: [initialize]
    runs-on: [self-hosted, chrobalt-linux-runner]
    steps:
    - name: Checkout
      uses: actions/checkout@v4
    # Handle GitHub registry used for everything other than pull requests off forked repos.
    - name: Login to GitHub Docker Registry
      uses: docker/login-action@9780b0c442fbb1117ed29e0efdff1e18412f7567 # v3.3.0
      with:
        registry: ghcr.io
        username: ${{ github.actor }}
        password: ${{ secrets.GITHUB_TOKEN }}
    - name: Build docker image
      id: build-docker-image
      uses: ./.github/actions/docker
      with:
        docker_service: ${{ needs.initialize.outputs.docker_service }}
    - name: Set Docker Tag Output
      id: set-docker-tag-output
      shell: bash
      run: |
        set -u
        echo $DOCKER_TAG
        echo "docker_tag=$DOCKER_TAG" | head -n 1  >> $GITHUB_OUTPUT
    outputs:
      docker_tag: ${{ steps.set-docker-tag-output.outputs.docker_tag }}

  # Builds, tags, and pushes Cobalt unit test image to ghr.
  docker-unittest-image:
    if: needs.initialize.outputs.test_on_host == 'true'
    needs: [initialize]
    runs-on: [self-hosted, chrobalt-linux-runner]
    steps:
      - name: Checkout
        uses: actions/checkout@v4
      - name: Login to GitHub Docker Registry
        uses: docker/login-action@9780b0c442fbb1117ed29e0efdff1e18412f7567 # v3.3.0
        with:
          registry: ghcr.io
          username: ${{ github.actor }}
          password: ${{ secrets.GITHUB_TOKEN }}
      - name: Build docker image
        id: build-docker-image
        uses: ./.github/actions/docker
        with:
          docker_service: unittest
      - name: Set Docker Tag Output
        id: set-docker-unittest-tag-output
        shell: bash
        run: |
          set -u
          echo $DOCKER_TAG
          echo "docker_unittest_tag=$DOCKER_TAG" | head -n 1 >> $GITHUB_OUTPUT
    outputs:
      docker_unittest_tag: ${{ steps.set-docker-unittest-tag-output.outputs.docker_unittest_tag }}

  build:
    needs: [initialize, docker-build-image]
    permissions: {}
    runs-on: [self-hosted, chrobalt-linux-runner]
    name: ${{ matrix.name }}_${{ matrix.config }}
    strategy:
      fail-fast: false
      matrix:
        platform: ${{ fromJson(needs.initialize.outputs.platforms) }}
        include: ${{ fromJson(needs.initialize.outputs.includes) }}
        config: ${{ fromJson(needs.initialize.outputs.build_configs) }}
    container: ${{ needs.docker-build-image.outputs.docker_tag }}
    env:
      TEST_ARTIFACTS_KEY: ${{ matrix.platform }}_${{ matrix.name }}_test_artifacts
      DEPOT_TOOLS_UPDATE: 0
      DEPOT_TOOLS_REPORT_BUILD: 0
      DEPOT_TOOLS_COLLECT_METRICS: 0
      DEPOT_TOOLS_METRICS: 0
      IS_CI: 1
      # We want temp folder to be on tmpfs which makes workloads faster.
      # However, dind container ends up having / folder mounted on overlay
      # filesystem, whereas /__w which contains Cobalt source code is on tmpfs.
      TMPDIR: /__w/_temp
    steps:
      - name: Checkout
        uses: actions/checkout@v4
        # TODO(bug?): android debug builds are broken.
        if: ${{ ! (contains(matrix.platform, 'android') && matrix.config == 'debug') }}
        with:
          path: src
          # Use fetch depth of 0 to get full history for a valid build id.
          fetch-depth: 0
      - name: Set Up Depot Tools
        uses: ./src/.github/actions/depot_tools
      - name: Build Cobalt
        id: build
        uses: ./src/.github/actions/build
        # TODO(bug?): android debug builds are broken.
        if: ${{ ! (contains(matrix.platform, 'android') && matrix.config == 'debug') }}
        with:
          targets: ${{ needs.initialize.outputs.targets }}
          test_artifacts_key: ${{ env.TEST_ARTIFACTS_KEY }}
          test_root_target: ${{ needs.initialize.outputs.test_root_target }}
          test_targets_json_file: out/${{ matrix.platform }}_${{ matrix.config }}/test_targets.json
          upload_on_host_test_artifacts: ${{ matrix.config == 'devel' && needs.initialize.outputs.test_on_host == 'true' }}
          upload_on_device_test_artifacts: ${{ matrix.config == 'devel' && needs.initialize.outputs.test_on_device == 'true' }}

  on-device-test:
    needs: [initialize, build]
    # Run ODT when on_device label is applied on PR.
    # Also, run ODT on push and schedule if not explicitly disabled via repo vars.
    if: needs.initialize.outputs.test_on_device == 'true' &&
        (
          (github.event_name == 'pull_request' && contains(github.event.pull_request.labels.*.name, 'on_device')) ||
          ((inputs.nightly == 'true' || github.event_name == 'schedule') && vars.RUN_ODT_TESTS_ON_NIGHTLY != 'False') ||
          (github.event_name == 'push' && vars.RUN_ODT_TESTS_ON_POSTSUBMIT != 'False')
        )
    runs-on: [self-hosted, odt-runner]
    name: ${{ matrix.name }}_on_device_tests
    permissions: {}
    strategy:
      fail-fast: false
      matrix:
        platform: ${{ fromJson(needs.initialize.outputs.platforms) }}
        include: ${{ fromJson(needs.initialize.outputs.includes) }}
        config: [devel]
    env:
      TEST_RESULTS_KEY: ${{ matrix.platform }}_${{ matrix.name }}_test_results
    steps:
      - name: Checkout
        uses: actions/checkout@v4
        timeout-minutes: 30
        with:
          fetch-depth: 1
          persist-credentials: false
      - name: Parse Test Target JSON
        id: test-target-json
        uses: ./.github/actions/test_targets_json
      - name: Run On-Device Tests
        if: ${{ fromJson(steps.test-target-json.outputs.test_targets_count) > 0 }}
        uses: ./.github/actions/on_device_tests
        with:
          test_targets_json: ${{ steps.test-target-json.outputs.test_targets_json }}
          test_results_key: ${{ env.TEST_RESULTS_KEY }}
          gcs_results_path: gs://cobalt-unittest-storage/results/${{ matrix.name }}/${{ github.run_id }}/${{ github.run_attempt }}
          test_dimensions: '${{ needs.initialize.outputs.test_dimensions }}'
    outputs:
      test_targets_json: ${{ steps.test-target-json.outputs.test_targets_json }}

  on-host-test:
    needs: [initialize, docker-unittest-image, build]
    if: needs.initialize.outputs.test_on_host == 'true'
    permissions: {}
    runs-on: [self-hosted, chrobalt-linux-runner]
    name: ${{ matrix.name }}_on_host_tests_${{ matrix.shard }}
    strategy:
      fail-fast: false
      matrix:
        platform: ${{ fromJson(needs.initialize.outputs.platforms) }}
        include: ${{ fromJson(needs.initialize.outputs.includes) }}
        config: [devel]
        shard: ${{ fromJson(needs.initialize.outputs.gtest_shards) }}
    container: ${{ needs.docker-unittest-image.outputs.docker_unittest_tag }}
    env:
      TMPDIR: /__w/_temp
      TEST_ARTIFACTS_KEY: ${{ matrix.platform }}_${{ matrix.name }}_test_artifacts
      TEST_RESULTS_KEY: ${{ matrix.platform }}_${{ matrix.name }}_test_results-${{ matrix.shard }}
    steps:
      - name: Checkout
        uses: actions/checkout@v4
        with:
          path: src
      - name: Parse Test Target JSON
        id: test-target-json
        uses: ./src/.github/actions/test_targets_json
      - name: Run On-Host Tests
        if: ${{ fromJson(steps.test-target-json.outputs.test_targets_count) > 0 }}
        uses: ./src/.github/actions/on_host_tests
        with:
          test_artifacts_key: ${{ env.TEST_ARTIFACTS_KEY }}
          test_results_key: ${{ env.TEST_RESULTS_KEY }}
          num_gtest_shards: ${{ needs.initialize.outputs.num_gtest_shards }}
    outputs:
      test_targets_json: ${{ steps.test-target-json.outputs.test_targets_json }}

  test-results:
    needs: [initialize, build, on-device-test, on-host-test]
<<<<<<< HEAD
    # The only case both test jobs have the same result is if they were both skipped.
    if: always() && needs.on-device-test.result != needs.on-host-test.result
=======
    if: always() &&
      (
        (needs.on-device-test.result != 'skipped' || needs.on-host-test.result != 'skipped') &&
        fromJson(needs.build.outputs.test_targets_count) > 0
      )
>>>>>>> b4917ebb
    permissions: {}
    runs-on: ubuntu-latest
    name: ${{ matrix.test_target }}
    env:
      TEST_RESULTS_KEY: ${{ matrix.platform }}_${{ matrix.name }}_test_results
    strategy:
      fail-fast: false
      matrix:
        platform: ${{ fromJson(needs.initialize.outputs.platforms) }}
        include: ${{ fromJson(needs.initialize.outputs.includes) }}
        config: [devel]
        test_target: ${{ fromJson(needs.on-device-test.outputs.test_targets_json || needs.on-host-test.outputs.test_targets_json) }}
    steps:
      - name: Checkout
        uses: actions/checkout@v4
        with:
          path: src
      - name: Extract Test Target Name
        id: extract-target-name
        env:
          test_target_with_path: ${{ matrix.test_target }}
        run: echo "test_target=${test_target_with_path#*:}" >> $GITHUB_OUTPUT
        shell: bash
      - name: Check if ${{ matrix.test_target }} is skipped in test filters
        id: filter
        run: |
          set -x
          # Get first entry in test filters file.
          test_filter=""
          test_target="${{ steps.extract-target-name.outputs.test_target }}"
          test_filter_json_dir="${GITHUB_WORKSPACE}/src/cobalt/testing/filters/${{ matrix.platform }}/${test_target}_filter.json"
          if [ -f ${test_filter_json_dir} ]; then
            test_filter="$(jq -cr '.failing_tests[0]' ${test_filter_json_dir})"
            if [ "${test_filter}" = '*' ]; then
              echo "${test_target} was skipped due to test filter."
              echo "skipped=true" >> $GITHUB_OUTPUT
            else
              echo "skipped=false" >> $GITHUB_OUTPUT
            fi
          fi
        shell: bash
      - name: Download Test Results
        if: steps.filter.outputs.skipped != 'true'
        uses: actions/download-artifact@v4
        with:
          pattern: ${{ env.TEST_RESULTS_KEY }}*
          path: results/
      - name: Process Test Results
        if: steps.filter.outputs.skipped != 'true'
        id: process-results
        uses: ./src/.github/actions/process_test_results
        with:
          target_name: ${{ matrix.test_target }}
          results_path: results/**/${{ steps.extract-target-name.outputs.test_target }}*.xml
          datadog_api_key: ${{ secrets.datadog_api_key }}
      - name: ${{ matrix.test_target }} Device Logs
        if: always() && steps.filter.outputs.skipped != 'true' && needs.initialize.outputs.test_on_device == 'true'
        uses: ./src/.github/actions/print_logs
        with:
          logfile_glob: results/**/${{ steps.extract-target-name.outputs.test_target }}*logcat.txt
          # TODO: Enable symbolization when it works.
          # symbolize: true
          symbolize: 'false'
      - name: ${{ matrix.test_target }} Test Logs
        if: always() && steps.filter.outputs.skipped != 'true'
        uses: ./src/.github/actions/print_logs
        with:
          logfile_glob: results/**/${{ steps.extract-target-name.outputs.test_target }}*log.txt
          test_status: ${{ steps.process-results.outcome }}
          # TODO: Enable symbolization when it works.
          # symbolize: ${{ needs.initialize.outputs.test_on_device == 'true' }}
          symbolize: 'false'

  validate-test-result:
    needs: [initialize, build, test-results]
    if: always()
    permissions: {}
    runs-on: ubuntu-latest
    name: ${{ matrix.name }}_tests_passing
    strategy:
      matrix:
        platform: ${{ fromJson(needs.initialize.outputs.platforms) }}
        include: ${{ fromJson(needs.initialize.outputs.includes) }}
        config: [devel]
    steps:
      - name: Fail
        if: needs.test-results.result == 'failure'
        run: |
            # TODO: Print a summary of failed tests here.
            echo "Test jobs failed. See individual failing jobs for details."
            exit 1
        shell: bash<|MERGE_RESOLUTION|>--- conflicted
+++ resolved
@@ -325,16 +325,10 @@
 
   test-results:
     needs: [initialize, build, on-device-test, on-host-test]
-<<<<<<< HEAD
-    # The only case both test jobs have the same result is if they were both skipped.
-    if: always() && needs.on-device-test.result != needs.on-host-test.result
-=======
     if: always() &&
-      (
-        (needs.on-device-test.result != 'skipped' || needs.on-host-test.result != 'skipped') &&
-        fromJson(needs.build.outputs.test_targets_count) > 0
-      )
->>>>>>> b4917ebb
+        (
+          needs.on-device-test.result != 'skipped' || needs.on-host-test.result != 'skipped'
+        )
     permissions: {}
     runs-on: ubuntu-latest
     name: ${{ matrix.test_target }}
