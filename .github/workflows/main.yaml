# Reusable Cobalt CI workflow.

name: main

on:
  workflow_call:
    inputs:
      platform:
        description: 'Cobalt platform.'
        required: true
        type: string
      nightly:
        description: 'Nightly workflow.'
        required: true
        type: string
        default: 'false'
    secrets:
      datadog_api_key:
        required: false

concurrency:
  # Cancel existing jobs on the same workflow, platform, and branch (or sha if merged).
  group: ${{ github.workflow }}-${{ inputs.platform }} @ ${{ github.head_ref || github.sha }}
  cancel-in-progress: true

jobs:
  # Retrieves configuration from json file.
  initialize:
    runs-on: ubuntu-latest
    permissions:
      pull-requests: write
    env:
      GITHUB_TOKEN: ${{ secrets.GITHUB_TOKEN }}
      GITHUB_PR_REPO_URL: ${{ github.event.pull_request.base.repo.url }}
      GITHUB_EVENT_NUMBER: ${{ github.event.number }}
    if: |
      github.event.action != 'labeled' || github.event.pull_request.merged == false &&
      (github.event.label.name == 'runtest' || github.event.label.name == 'on_device')
    timeout-minutes: 10
    steps:
      - name: Checkout
        uses: actions/checkout@v4
      - name: Remove runtest if exists
        if: github.event_name == 'pull_request'
        continue-on-error: true  # Ignore this step if we cannot remove the label.
        run: |
          set +e
          curl \
            -X DELETE \
            -H "Accept: application/vnd.github+json" \
            -H "Authorization: Bearer ${GITHUB_TOKEN}" \
            ${GITHUB_PR_REPO_URL}/issues/${GITHUB_EVENT_NUMBER}/labels/runtest
        shell: bash
      - id: set-platforms
        shell: bash
        run: |
          set -x
          platforms=$(cat ${GITHUB_WORKSPACE}/.github/config/${{ inputs.platform }}.json | jq -c '.platforms')
          echo "platforms=${platforms}" >> $GITHUB_OUTPUT
      - id: set-targets
        shell: bash
        run: |
          set -x
          targets=$(cat ${GITHUB_WORKSPACE}/.github/config/${{ inputs.platform }}.json | jq -cr '.targets  | join(" ")')
          echo "targets=${targets}" >> $GITHUB_OUTPUT
      - id: set-build-configs
        shell: bash
        run: |
          set -x
          # Attempt to load build configs from JSON. If not present use default.
          build_configs=$(cat ${GITHUB_WORKSPACE}/.github/config/${{ inputs.platform }}.json | jq -cr '.build_configs')
          if [[ "${build_configs}" == "null" ]]; then
            build_configs='["devel", "qa", "gold"]'
          fi
          echo "build_configs=${build_configs}" >> $GITHUB_OUTPUT
      - id: set-includes
        shell: bash
        run: |
          set -x
          includes=$(cat ${GITHUB_WORKSPACE}/.github/config/${{ inputs.platform }}.json | jq -c '.includes')
          echo "includes=${includes}" >> $GITHUB_OUTPUT
      - id: set-docker-service
        shell: bash
        run: |
          set -x
          docker_service=$(cat ${GITHUB_WORKSPACE}/.github/config/${{ inputs.platform }}.json | jq -r '.docker_service')
          echo "docker_service=${docker_service}" >> $GITHUB_OUTPUT
      - id: set-test-on-host
        shell: bash
        run: |
          set -x
          test_on_host=$(cat ${GITHUB_WORKSPACE}/.github/config/${{ inputs.platform }}.json | jq -rc '.test_on_host')
          echo "test_on_host=${test_on_host}" >> $GITHUB_OUTPUT
      - id: set-test-on-device
        shell: bash
        run: |
          set -x
          test_on_device=$(cat ${GITHUB_WORKSPACE}/.github/config/${{ inputs.platform }}.json | jq -rc '.test_on_device')
          echo "test_on_device=${test_on_device}" >> $GITHUB_OUTPUT
      - id: set-web-tests
        shell: bash
        run: |
          set -x
          web_tests=$(cat ${GITHUB_WORKSPACE}/.github/config/${{ inputs.platform }}.json | jq -rc '.web_tests')
          echo "web_tests=${web_tests}" >> $GITHUB_OUTPUT
      - id: set-test-root-target
        shell: bash
        run: |
          set -x
          test_root_target=$(cat ${GITHUB_WORKSPACE}/.github/config/${{ inputs.platform }}.json | jq -rc '.test_root_target')
          echo "test_root_target=${test_root_target}" >> $GITHUB_OUTPUT
      - id: set-test-dimensions
        shell: bash
        run: |
          set -x
          test_dimensions=$(cat ${GITHUB_WORKSPACE}/.github/config/${{ inputs.platform }}.json | jq -rc '.test_dimensions')
          echo "test_dimensions=${test_dimensions}" >> $GITHUB_OUTPUT
      - id: set-gtest-shards
        shell: bash
        run: |
          set -x
          # Retrieve number of shards from config. If not specified, default to 1 shard with `echo 1`.
          num_gtest_shards=$(cat ${GITHUB_WORKSPACE}/.github/config/${{ inputs.platform }}.json | jq -rc '.num_gtest_shards' || echo 1)
          echo "num_gtest_shards=${num_gtest_shards}" >> $GITHUB_OUTPUT

          # Create a zero-indexed list of shards for use by matrix, e.g. [0,1,2,3,4,5].
          gtest_shards="[$(seq -s, 0 1 $((${num_gtest_shards} - 1)))]"
          echo "gtest_shards=${gtest_shards}" >> $GITHUB_OUTPUT
    outputs:
      platforms: ${{ steps.set-platforms.outputs.platforms }}
      targets: ${{ steps.set-targets.outputs.targets }}
      build_configs: ${{ steps.set-build-configs.outputs.build_configs }}
      includes: ${{ steps.set-includes.outputs.includes }}
      docker_service: ${{ steps.set-docker-service.outputs.docker_service }}
      gtest_shards: ${{ steps.set-gtest-shards.outputs.gtest_shards }}
      test_on_host: ${{ steps.set-test-on-host.outputs.test_on_host }}
      test_on_device: ${{ steps.set-test-on-device.outputs.test_on_device }}
      web_tests: ${{ steps.set-web-tests.outputs.web_tests }}
      test_root_target: ${{ steps.set-test-root-target.outputs.test_root_target }}
      test_dimensions: ${{ steps.set-test-dimensions.outputs.test_dimensions }}
      num_gtest_shards: ${{ steps.set-gtest-shards.outputs.num_gtest_shards }}

  # Builds, tags, and pushes Cobalt docker build images to ghr.
  docker-build-image:
    needs: [initialize]
    runs-on: [self-hosted, chrobalt-linux-runner]
    steps:
    - name: Checkout
      uses: actions/checkout@v4
    # Handle GitHub registry used for everything other than pull requests off forked repos.
    - name: Login to GitHub Docker Registry
      uses: docker/login-action@9780b0c442fbb1117ed29e0efdff1e18412f7567 # v3.3.0
      with:
        registry: ghcr.io
        username: ${{ github.actor }}
        password: ${{ secrets.GITHUB_TOKEN }}
    - name: Build docker image
      id: build-docker-image
      uses: ./.github/actions/docker
      with:
        docker_service: ${{ needs.initialize.outputs.docker_service }}
    - name: Set Docker Tag Output
      id: set-docker-tag-output
      shell: bash
      run: |
        set -u
        echo $DOCKER_TAG
        echo "docker_tag=$DOCKER_TAG" | head -n 1  >> $GITHUB_OUTPUT
    outputs:
      docker_tag: ${{ steps.set-docker-tag-output.outputs.docker_tag }}

  # Builds, tags, and pushes Cobalt unit test image to ghr.
  docker-unittest-image:
    if: needs.initialize.outputs.test_on_host == 'true'
    needs: [initialize]
    runs-on: [self-hosted, chrobalt-linux-runner]
    steps:
      - name: Checkout
        uses: actions/checkout@v4
      - name: Login to GitHub Docker Registry
        uses: docker/login-action@9780b0c442fbb1117ed29e0efdff1e18412f7567 # v3.3.0
        with:
          registry: ghcr.io
          username: ${{ github.actor }}
          password: ${{ secrets.GITHUB_TOKEN }}
      - name: Build docker image
        id: build-docker-image
        uses: ./.github/actions/docker
        with:
          docker_service: unittest
      - name: Set Docker Tag Output
        id: set-docker-unittest-tag-output
        shell: bash
        run: |
          set -u
          echo $DOCKER_TAG
          echo "docker_unittest_tag=$DOCKER_TAG" | head -n 1 >> $GITHUB_OUTPUT
    outputs:
      docker_unittest_tag: ${{ steps.set-docker-unittest-tag-output.outputs.docker_unittest_tag }}

  build:
    needs: [initialize, docker-build-image]
    permissions: {}
    runs-on: [self-hosted, chrobalt-linux-runner]
    name: ${{ matrix.name }}_${{ matrix.config }}
    strategy:
      fail-fast: false
      matrix:
        platform: ${{ fromJson(needs.initialize.outputs.platforms) }}
        include: ${{ fromJson(needs.initialize.outputs.includes) }}
        config: ${{ fromJson(needs.initialize.outputs.build_configs) }}
    container: ${{ needs.docker-build-image.outputs.docker_tag }}
    env:
      TEST_ARTIFACTS_KEY: ${{ matrix.platform }}_${{ matrix.name }}_test_artifacts
      DEPOT_TOOLS_UPDATE: 0
      DEPOT_TOOLS_REPORT_BUILD: 0
      DEPOT_TOOLS_COLLECT_METRICS: 0
      DEPOT_TOOLS_METRICS: 0
      IS_CI: 1
      # We want temp folder to be on tmpfs which makes workloads faster.
      # However, dind container ends up having / folder mounted on overlay
      # filesystem, whereas /__w which contains Cobalt source code is on tmpfs.
      TMPDIR: /__w/_temp
    steps:
      - name: Checkout
        uses: actions/checkout@v4
        # TODO(bug?): android debug builds are broken.
        if: ${{ ! (contains(matrix.platform, 'android') && matrix.config == 'debug') }}
        with:
          path: src
          # Use fetch depth of 0 to get full history for a valid build id.
          fetch-depth: 0
      - name: Set Up Depot Tools
        uses: ./src/.github/actions/depot_tools
      - name: Build Cobalt
        id: build
        uses: ./src/.github/actions/build
        # TODO(bug?): android debug builds are broken.
        if: ${{ ! (contains(matrix.platform, 'android') && matrix.config == 'debug') }}
        with:
          targets: ${{ needs.initialize.outputs.targets }}
          test_artifacts_key: ${{ env.TEST_ARTIFACTS_KEY }}
          test_root_target: ${{ needs.initialize.outputs.test_root_target }}
          test_targets_json_file: out/${{ matrix.platform }}_${{ matrix.config }}/test_targets.json
          upload_on_host_test_artifacts: ${{ matrix.config == 'devel' && needs.initialize.outputs.test_on_host == 'true' }}
          upload_on_device_test_artifacts: ${{ matrix.config == 'devel' && needs.initialize.outputs.test_on_device == 'true' }}

  on-device-test:
    needs: [initialize, build]
    # Run ODT when on_device label is applied on PR.
    # Also, run ODT on push and schedule if not explicitly disabled via repo vars.
    if: needs.initialize.outputs.test_on_device == 'true' &&
        (
          (github.event_name == 'pull_request' && contains(github.event.pull_request.labels.*.name, 'on_device')) ||
          ((inputs.nightly == 'true' || github.event_name == 'schedule') && vars.RUN_ODT_TESTS_ON_NIGHTLY != 'False') ||
          (github.event_name == 'push' && vars.RUN_ODT_TESTS_ON_POSTSUBMIT != 'False')
        )
    runs-on: [self-hosted, odt-runner]
    name: ${{ matrix.name }}_on_device_tests
    permissions: {}
    strategy:
      fail-fast: false
      matrix:
        platform: ${{ fromJson(needs.initialize.outputs.platforms) }}
        include: ${{ fromJson(needs.initialize.outputs.includes) }}
        config: [devel]
    env:
      TEST_RESULTS_KEY: ${{ matrix.platform }}_${{ matrix.name }}_test_results
    steps:
      - name: Checkout
        uses: actions/checkout@v4
        timeout-minutes: 30
        with:
          fetch-depth: 1
          persist-credentials: false
      - name: Parse Test Target JSON
        id: test-target-json
        uses: ./.github/actions/test_targets_json
      - name: Run On-Device Tests
        if: ${{ fromJson(steps.test-target-json.outputs.test_targets_count) > 0 }}
        uses: ./.github/actions/on_device_tests
        with:
          test_targets_json: ${{ steps.test-target-json.outputs.test_targets_json }}
          test_results_key: ${{ env.TEST_RESULTS_KEY }}
          gcs_results_path: gs://cobalt-unittest-storage/results/${{ matrix.name }}/${{ github.run_id }}/${{ github.run_attempt }}
          test_dimensions: '${{ needs.initialize.outputs.test_dimensions }}'
    outputs:
      test_targets_json: ${{ steps.test-target-json.outputs.test_targets_json }}

  on-host-test:
    needs: [initialize, docker-unittest-image, build]
    if: needs.initialize.outputs.test_on_host == 'true'
    permissions: {}
    runs-on: [self-hosted, chrobalt-linux-runner]
    name: ${{ matrix.name }}_on_host_tests_${{ matrix.shard }}
    strategy:
      fail-fast: false
      matrix:
        platform: ${{ fromJson(needs.initialize.outputs.platforms) }}
        include: ${{ fromJson(needs.initialize.outputs.includes) }}
        config: [devel]
        shard: ${{ fromJson(needs.initialize.outputs.gtest_shards) }}
    container: ${{ needs.docker-unittest-image.outputs.docker_unittest_tag }}
    env:
      TMPDIR: /__w/_temp
      TEST_ARTIFACTS_KEY: ${{ matrix.platform }}_${{ matrix.name }}_test_artifacts
      TEST_RESULTS_KEY: ${{ matrix.platform }}_${{ matrix.name }}_test_results-${{ matrix.shard }}
    steps:
      - name: Checkout
        uses: actions/checkout@v4
        with:
          path: src
      - name: Parse Test Target JSON
        id: test-target-json
        uses: ./src/.github/actions/test_targets_json
      - name: Run On-Host Tests
        if: ${{ fromJson(steps.test-target-json.outputs.test_targets_count) > 0 }}
        uses: ./src/.github/actions/on_host_tests
        with:
          test_artifacts_key: ${{ env.TEST_ARTIFACTS_KEY }}
          test_results_key: ${{ env.TEST_RESULTS_KEY }}
          num_gtest_shards: ${{ needs.initialize.outputs.num_gtest_shards }}
    outputs:
      test_targets_json: ${{ steps.test-target-json.outputs.test_targets_json }}
<<<<<<< HEAD

  web-tests:
    needs: [initialize, docker-unittest-image, build]
    permissions: {}
    runs-on: [self-hosted, chrobalt-linux-runner]
    name: ${{ matrix.name }}_web_tests
    strategy:
      fail-fast: false
      matrix:
        platform: ${{ fromJson(needs.initialize.outputs.platforms) }}
        include: ${{ fromJson(needs.initialize.outputs.includes) }}
        config: [devel]
    container: ${{ needs.docker-unittest-image.outputs.docker_unittest_tag }}
    env:
      TMPDIR: /__w/_temp
      TEST_ARTIFACTS_KEY: ${{ matrix.platform }}_${{ matrix.name }}_test_artifacts
    steps:
      - name: Checkout
        uses: actions/checkout@v4
        with:
          path: src
      - name: Set Up Depot Tools
        uses: ./src/.github/actions/depot_tools
      - name: Run Web Tests
        id: web-tests
        uses: ./src/.github/actions/web_tests
        with:
          test_artifacts_key: ${{ env.TEST_ARTIFACTS_KEY }}
      - name: Test
        if: always() && needs.initialize.outputs.web_tests == 'true'
        run: echo "hej"
      - name: Test
        if: always() && needs.initialize.outputs.web_tests == 'true'
        run: echo "needs.initialize.outputs.web_tests=${{ needs.initialize.outputs.web_tests }}"
      - name: Test
        if: always()
        run: exit 1

=======
>>>>>>> a9c636f9

  test-results:
    needs: [initialize, build, on-device-test, on-host-test]
    if: always() &&
        (
          needs.on-device-test.result != 'skipped' || needs.on-host-test.result != 'skipped'
        )
    permissions: {}
    runs-on: ubuntu-latest
    name: ${{ matrix.test_target }}
    env:
      TEST_RESULTS_KEY: ${{ matrix.platform }}_${{ matrix.name }}_test_results
    strategy:
      fail-fast: false
      matrix:
        platform: ${{ fromJson(needs.initialize.outputs.platforms) }}
        include: ${{ fromJson(needs.initialize.outputs.includes) }}
        config: [devel]
        test_target: ${{ fromJson(needs.on-device-test.outputs.test_targets_json || needs.on-host-test.outputs.test_targets_json) }}
    steps:
      - name: Checkout
        uses: actions/checkout@v4
        with:
          path: src
      - name: Extract Test Target Name
        id: extract-target-name
        env:
          test_target_with_path: ${{ matrix.test_target }}
        run: echo "test_target=${test_target_with_path#*:}" >> $GITHUB_OUTPUT
        shell: bash
      - name: Check if ${{ matrix.test_target }} is skipped in test filters
        id: filter
        run: |
          set -x
          # Get first entry in test filters file.
          test_filter=""
          test_target="${{ steps.extract-target-name.outputs.test_target }}"
          test_filter_json_dir="${GITHUB_WORKSPACE}/src/cobalt/testing/filters/${{ matrix.platform }}/${test_target}_filter.json"
          if [ -f ${test_filter_json_dir} ]; then
            test_filter="$(jq -cr '.failing_tests[0]' ${test_filter_json_dir})"
            if [ "${test_filter}" = '*' ]; then
              echo "${test_target} was skipped due to test filter."
              echo "skipped=true" >> $GITHUB_OUTPUT
            else
              echo "skipped=false" >> $GITHUB_OUTPUT
            fi
          fi
        shell: bash
      - name: Download Test Results
        if: steps.filter.outputs.skipped != 'true'
        uses: actions/download-artifact@v4
        with:
          pattern: ${{ env.TEST_RESULTS_KEY }}*
          path: results/
      - name: Process Test Results
        if: steps.filter.outputs.skipped != 'true'
        id: process-results
        uses: ./src/.github/actions/process_test_results
        with:
          target_name: ${{ matrix.test_target }}
          results_path: results/**/${{ steps.extract-target-name.outputs.test_target }}*.xml
          datadog_api_key: ${{ secrets.datadog_api_key }}
      - name: ${{ matrix.test_target }} Device Logs
        if: always() && steps.filter.outputs.skipped != 'true' && needs.initialize.outputs.test_on_device == 'true'
        uses: ./src/.github/actions/print_logs
        with:
          logfile_glob: results/**/${{ steps.extract-target-name.outputs.test_target }}*logcat.txt
          # TODO: Enable symbolization when it works.
          # symbolize: true
          symbolize: 'false'
      - name: ${{ matrix.test_target }} Test Logs
        if: always() && steps.filter.outputs.skipped != 'true'
        uses: ./src/.github/actions/print_logs
        with:
          logfile_glob: results/**/${{ steps.extract-target-name.outputs.test_target }}*log.txt
          test_status: ${{ steps.process-results.outcome }}
          # TODO: Enable symbolization when it works.
          # symbolize: ${{ needs.initialize.outputs.test_on_device == 'true' }}
          symbolize: 'false'

  validate-test-result:
    needs: [initialize, build, test-results]
    if: always()
    permissions: {}
    runs-on: ubuntu-latest
    name: ${{ matrix.name }}_tests_passing
    strategy:
      matrix:
        platform: ${{ fromJson(needs.initialize.outputs.platforms) }}
        include: ${{ fromJson(needs.initialize.outputs.includes) }}
        config: [devel]
    steps:
      - name: Fail
        if: needs.test-results.result == 'failure'
        run: |
            # TODO: Print a summary of failed tests here.
            echo "Test jobs failed. See individual failing jobs for details."
            exit 1
        shell: bash<|MERGE_RESOLUTION|>--- conflicted
+++ resolved
@@ -322,7 +322,6 @@
           num_gtest_shards: ${{ needs.initialize.outputs.num_gtest_shards }}
     outputs:
       test_targets_json: ${{ steps.test-target-json.outputs.test_targets_json }}
-<<<<<<< HEAD
 
   web-tests:
     needs: [initialize, docker-unittest-image, build]
@@ -360,9 +359,6 @@
       - name: Test
         if: always()
         run: exit 1
-
-=======
->>>>>>> a9c636f9
 
   test-results:
     needs: [initialize, build, on-device-test, on-host-test]
