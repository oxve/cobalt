--- conflicted
+++ resolved
@@ -184,35 +184,22 @@
         # TODO(bug?): android debug builds are broken.
         if: ${{ ! (contains(matrix.platform, 'android') && matrix.config == 'debug') }}
         with:
-<<<<<<< HEAD
           targets: ${{ needs.initialize.outputs.targets }}
           test_artifacts_key: ${{ env.TEST_ARTIFACTS_KEY }}
           upload_on_host_test_artifacts: ${{ matrix.config == 'devel' && needs.initialize.outputs.test_on_host }}
           upload_on_device_test_artifacts: ${{ matrix.config == 'devel' && needs.initialize.outputs.test_on_device }}
-=======
-          targets: ${{ needs.initialize.outputs.targets }} ${{ needs.initialize.outputs.gtest_targets }}
-          test_artifacts_key: ${{ env.TEST_ARTIFACTS_KEY }}
-      - name: Upload On Device Test Artifacts
-        if: matrix.config == 'devel' && needs.initialize.outputs.test_on_device == 'true'
-        uses: ./src/.github/actions/upload_test_artifacts
-        with:
-          test_artifacts_key: ${{ env.TEST_ARTIFACTS_KEY }}
-          on_host: ${{ needs.initialize.outputs.test_on_host }}
-          on_device: ${{ needs.initialize.outputs.test_on_device }}
-  
+
   # Runs on-device integration and unit tests.
   on-device-test:
     needs: [initialize, build]
     # Run ODT when on_device label is applied on PR.
     # Also, run ODT on push and schedule if not explicitly disabled via repo vars.
-    if: needs.initialize.outputs.test_on_device == 'true' && 
-        ((
-          github.event_name == 'pull_request' &&
-          contains(github.event.pull_request.labels.*.name, 'on_device') ) || ((
-              inputs.nightly == 'true' || github.event_name == 'schedule') &&
-              vars.RUN_ODT_TESTS_ON_NIGHTLY != 'False') ||
-            ( github.event_name == 'push' && vars.RUN_ODT_TESTS_ON_POSTSUBMIT != 'False'
-        ))
+    if: needs.initialize.outputs.test_on_device == 'true' &&
+        (
+          (github.event_name == 'pull_request' && contains(github.event.pull_request.labels.*.name, 'on_device')) ||
+          (vars.RUN_ODT_TESTS_ON_NIGHTLY != 'False' && (inputs.nightly == 'true' || github.event_name == 'schedule')) ||
+          (vars.RUN_ODT_TESTS_ON_POSTSUBMIT != 'False' && github.event_name == 'push')
+        )
     runs-on: [self-hosted, odt-runner]
     name: ${{ matrix.name }}_on_device
     permissions: {}
@@ -247,7 +234,6 @@
           datadog_api_key: ${{ secrets.DD_API_KEY }}
           is_postsubmit: ${{ github.event_name == 'schedule' || github.event_name == 'push' }}
         continue-on-error: true
->>>>>>> cddc68b1
 
   on-host-test:
     needs: [initialize, docker-build-image, build]
