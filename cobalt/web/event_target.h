--- conflicted
+++ resolved
@@ -131,15 +131,11 @@
       const base::Closure& dispatched_callback);
 
   // Check if target has event listener (attribute or not attribute).
-<<<<<<< HEAD
+
+  bool HasEventListener(const char* type) {
+    return HasEventListener(base_token::Token(type));
+  }
   bool HasEventListener(base_token::Token type);
-=======
-
-  bool HasEventListener(const char* type) {
-    return HasEventListener(base::Token(type));
-  }
-  bool HasEventListener(base::Token type);
->>>>>>> 4dab6715
 
   // Web API: GlobalEventHandlers (implements)
   // Many objects can have event handlers specified. These act as non-capture
@@ -541,14 +537,8 @@
   web::EnvironmentSettings* environment_settings() const {
     return environment_settings_;
   }
-<<<<<<< HEAD
-
   std::set<base_token::Token>& event_listener_event_types() const {
     static std::set<base_token::Token> event_listener_event_types;
-=======
-  std::set<base::Token>& event_listener_event_types() const {
-    static std::set<base::Token> event_listener_event_types;
->>>>>>> 4dab6715
     for (auto& event_listener_info : event_listener_infos_) {
       event_listener_event_types.insert(event_listener_info->type());
     }
