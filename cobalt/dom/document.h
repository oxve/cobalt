--- conflicted
+++ resolved
@@ -47,7 +47,6 @@
 #include "cobalt/dom/intersection_observer_task_manager.h"
 #include "cobalt/dom/location.h"
 #include "cobalt/dom/node.h"
-#include "cobalt/dom/page_visibility_state.h"
 #include "cobalt/dom/pointer_state.h"
 #include "cobalt/dom/visibility_state.h"
 #include "cobalt/math/size.h"
@@ -98,11 +97,7 @@
 //   https://www.w3.org/TR/dom/#document
 class Document : public Node,
                  public cssom::MutationObserver,
-<<<<<<< HEAD
-                 public PageVisibilityState::Observer {
-=======
                  public ApplicationLifecycleState::Observer {
->>>>>>> 8fccdec3
  public:
   struct Options {
     Options()
@@ -409,11 +404,7 @@
   // Page Visibility fields.
   bool hidden() const { return visibility_state() == kVisibilityStateHidden; }
   VisibilityState visibility_state() const {
-<<<<<<< HEAD
-    return page_visibility_state()->GetVisibilityState();
-=======
     return application_lifecycle_state()->GetVisibilityState();
->>>>>>> 8fccdec3
   }
   const EventListenerScriptValue* onvisibilitychange() const {
     return GetAttributeEventListener(base::Tokens::visibilitychange());
@@ -422,11 +413,6 @@
     SetAttributeEventListener(base::Tokens::visibilitychange(), event_listener);
   }
 
-<<<<<<< HEAD
-  // PageVisibilityState::Observer implementation.
-  void OnWindowFocusChanged(bool has_focus) override;
-  void OnVisibilityStateChanged(VisibilityState visibility_state) override;
-=======
   // Page Lifecycle fields.
   const EventListenerScriptValue* onfreeze() const {
     return GetAttributeEventListener(base::Tokens::freeze());
@@ -447,7 +433,6 @@
   void OnFrozennessChanged(bool is_frozen) override;
 
   bool was_discarded() const { return false; }
->>>>>>> 8fccdec3
 
   PointerState* pointer_state() { return &pointer_state_; }
 
@@ -470,21 +455,12 @@
  protected:
   ~Document() override;
 
-<<<<<<< HEAD
-  PageVisibilityState* page_visibility_state() {
-    return html_element_context_->page_visibility_state().get();
-  }
-
-  const PageVisibilityState* page_visibility_state() const {
-    return html_element_context_->page_visibility_state().get();
-=======
   ApplicationLifecycleState* application_lifecycle_state() {
     return html_element_context_->application_lifecycle_state().get();
   }
 
   const ApplicationLifecycleState* application_lifecycle_state() const {
     return html_element_context_->application_lifecycle_state().get();
->>>>>>> 8fccdec3
   }
 
  private:
@@ -516,19 +492,11 @@
   // Reference to HTML element context.
   HTMLElementContext* const html_element_context_;
 
-<<<<<<< HEAD
-  // Explicitly store a weak pointer to the page visibility state object.
-  // It is possible that we destroy the page visibility state object before
-  // Document, during shutdown, so this allows us to handle that situation
-  // more gracefully than crashing.
-  base::WeakPtr<PageVisibilityState> page_visibility_state_;
-=======
   // Explicitly store a weak pointer to the application lifecycle state object.
   // It is possible that we destroy the application lifecycle state object
   // before Document, during shutdown, so this allows us to handle that
   // situation more gracefully than crashing.
   base::WeakPtr<ApplicationLifecycleState> application_lifecycle_state_;
->>>>>>> 8fccdec3
 
   // Reference to the associated window object.
   Window* window_;
