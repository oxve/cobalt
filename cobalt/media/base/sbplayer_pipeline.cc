// Copyright 2016 The Cobalt Authors. All Rights Reserved.
//
// Licensed under the Apache License, Version 2.0 (the "License");
// you may not use this file except in compliance with the License.
// You may obtain a copy of the License at
//
//     http://www.apache.org/licenses/LICENSE-2.0
//
// Unless required by applicable law or agreed to in writing, software
// distributed under the License is distributed on an "AS IS" BASIS,
// WITHOUT WARRANTIES OR CONDITIONS OF ANY KIND, either express or implied.
// See the License for the specific language governing permissions and
// limitations under the License.

#include "cobalt/media/base/sbplayer_pipeline.h"

#include <algorithm>
#include <utility>

#include "base/basictypes.h"  // For COMPILE_ASSERT
#include "base/bind.h"
#include "base/logging.h"
#include "base/strings/stringprintf.h"
#include "base/trace_event/trace_event.h"
#include "cobalt/base/c_val.h"
#include "cobalt/base/startup_timer.h"
#include "starboard/common/media.h"
#include "starboard/common/string.h"
#include "starboard/configuration_constants.h"
#include "third_party/chromium/media/base/bind_to_current_loop.h"
#include "third_party/chromium/media/base/channel_layout.h"

namespace cobalt {
namespace media {
namespace {

using ::media::AudioDecoderConfig;
using ::media::DecoderBuffer;
using ::media::Demuxer;
using ::media::DemuxerHost;
using ::media::DemuxerStream;
using ::media::PipelineStatistics;
using ::media::PipelineStatusCallback;
using ::media::VideoDecoderConfig;
using ::starboard::GetMediaAudioConnectorName;

static const int kRetryDelayAtSuspendInMilliseconds = 100;

unsigned int g_pipeline_identifier_counter = 0;

#if SB_API_VERSION >= 15
bool HasRemoteAudioOutputs(
    const std::vector<SbMediaAudioConfiguration>& configurations) {
  for (auto&& configuration : configurations) {
    const auto connector = configuration.connector;
    switch (connector) {
      case kSbMediaAudioConnectorUnknown:
      case kSbMediaAudioConnectorAnalog:
      case kSbMediaAudioConnectorBuiltIn:
      case kSbMediaAudioConnectorHdmi:
      case kSbMediaAudioConnectorSpdif:
      case kSbMediaAudioConnectorUsb:
        LOG(INFO) << "Encountered local audio connector: "
                  << GetMediaAudioConnectorName(connector);
        break;
      case kSbMediaAudioConnectorBluetooth:
      case kSbMediaAudioConnectorRemoteWired:
      case kSbMediaAudioConnectorRemoteWireless:
      case kSbMediaAudioConnectorRemoteOther:
        LOG(INFO) << "Encountered remote audio connector: "
                  << GetMediaAudioConnectorName(connector);
        return true;
    }
  }

  LOG(INFO) << "No remote audio outputs found.";

  return false;
}
#endif  // SB_API_VERSION >= 15

// The function adjusts audio write duration proportionally to the playback
// rate, when the playback rate is greater than 1.0.
//
// Having the right write duration is important:
// 1. Too small of it causes audio underflow.
// 2. Too large of it causes excessive audio switch latency.
// When playback rate is 2x, an 0.5 seconds of write duration effectively only
// lasts for 0.25 seconds and causes audio underflow, and the function will
// adjust it to 1 second in this case.
TimeDelta AdjustWriteDurationForPlaybackRate(TimeDelta write_duration,
                                             float playback_rate) {
  if (playback_rate <= 1.0) {
    return write_duration;
  }

  return write_duration * playback_rate;
}

}  // namespace

SbPlayerPipeline::SbPlayerPipeline(
    SbPlayerInterface* interface, PipelineWindow window,
    const scoped_refptr<base::SingleThreadTaskRunner>& task_runner,
    const GetDecodeTargetGraphicsContextProviderFunc&
        get_decode_target_graphics_context_provider_func,
    bool allow_resume_after_suspend, bool allow_batched_sample_write,
    bool force_punch_out_by_default,
#if SB_API_VERSION >= 15
    TimeDelta audio_write_duration_local, TimeDelta audio_write_duration_remote,
#endif  // SB_API_VERSION >= 15
    MediaLog* media_log, MediaMetricsProvider* media_metrics_provider,
    DecodeTargetProvider* decode_target_provider)
    : pipeline_identifier_(
          base::StringPrintf("%X", g_pipeline_identifier_counter++)),
      sbplayer_interface_(interface),
      task_runner_(task_runner),
      allow_resume_after_suspend_(allow_resume_after_suspend),
      allow_batched_sample_write_(allow_batched_sample_write),
      window_(window),
      get_decode_target_graphics_context_provider_func_(
          get_decode_target_graphics_context_provider_func),
      natural_size_(0, 0),
      volume_(base::StringPrintf("Media.Pipeline.%s.Volume",
                                 pipeline_identifier_.c_str()),
              1.0f, "Volume of the media pipeline."),
      playback_rate_(base::StringPrintf("Media.Pipeline.%s.PlaybackRate",
                                        pipeline_identifier_.c_str()),
                     0.0f, "Playback rate of the media pipeline."),
      duration_(base::StringPrintf("Media.Pipeline.%s.Duration",
                                   pipeline_identifier_.c_str()),
                TimeDelta(), "Playback duration of the media pipeline."),
      set_bounds_helper_(new SbPlayerSetBoundsHelper),
      started_(base::StringPrintf("Media.Pipeline.%s.Started",
                                  pipeline_identifier_.c_str()),
               false, "Whether the media pipeline has started."),
      suspended_(base::StringPrintf("Media.Pipeline.%s.Suspended",
                                    pipeline_identifier_.c_str()),
                 false,
                 "Whether the media pipeline has been suspended. The "
                 "pipeline is usually suspended after the app enters "
                 "background mode."),
      stopped_(base::StringPrintf("Media.Pipeline.%s.Stopped",
                                  pipeline_identifier_.c_str()),
               false, "Whether the media pipeline has stopped."),
      ended_(base::StringPrintf("Media.Pipeline.%s.Ended",
                                pipeline_identifier_.c_str()),
             false, "Whether the media pipeline has ended."),
      player_state_(base::StringPrintf("Media.Pipeline.%s.PlayerState",
                                       pipeline_identifier_.c_str()),
                    kSbPlayerStateInitialized,
                    "The underlying SbPlayer state of the media pipeline."),
      decode_target_provider_(decode_target_provider),
#if SB_API_VERSION >= 15
      audio_write_duration_local_(audio_write_duration_local),
      audio_write_duration_remote_(audio_write_duration_remote),
#endif  // SB_API_VERSION >= 15
      media_metrics_provider_(media_metrics_provider),
      last_media_time_(base::StringPrintf("Media.Pipeline.%s.LastMediaTime",
                                          pipeline_identifier_.c_str()),
                       TimeDelta(),
                       "Last media time reported by the underlying player."),
      max_video_capabilities_(
          base::StringPrintf("Media.Pipeline.%s.MaxVideoCapabilities",
                             pipeline_identifier_.c_str()),
          "", "The max video capabilities required for the media pipeline."),
      playback_statistics_(pipeline_identifier_) {
  if (force_punch_out_by_default) {
    default_output_mode_ = kSbPlayerOutputModePunchOut;
  }
#if SB_API_VERSION < 15
  SbMediaSetAudioWriteDuration(audio_write_duration_.InMicroseconds());
  LOG(INFO) << "Setting audio write duration to " << audio_write_duration_
            << ", the duration during preroll is "
            << audio_write_duration_for_preroll_;
#endif  // SB_API_VERSION < 15
}

SbPlayerPipeline::~SbPlayerPipeline() { DCHECK(!player_bridge_); }

void SbPlayerPipeline::Suspend() {
  DCHECK(!task_runner_->BelongsToCurrentThread());

  base::WaitableEvent waitable_event(
      base::WaitableEvent::ResetPolicy::MANUAL,
      base::WaitableEvent::InitialState::NOT_SIGNALED);
  task_runner_->PostTask(FROM_HERE,
                         base::Bind(&SbPlayerPipeline::SuspendTask,
                                    base::Unretained(this), &waitable_event));
  waitable_event.Wait();
}

void SbPlayerPipeline::Resume(PipelineWindow window) {
  DCHECK(!task_runner_->BelongsToCurrentThread());

  base::WaitableEvent waitable_event(
      base::WaitableEvent::ResetPolicy::MANUAL,
      base::WaitableEvent::InitialState::NOT_SIGNALED);
  task_runner_->PostTask(
      FROM_HERE, base::Bind(&SbPlayerPipeline::ResumeTask,
                            base::Unretained(this), window, &waitable_event));
  waitable_event.Wait();
}

#if SB_HAS(PLAYER_WITH_URL)
void OnEncryptedMediaInitDataEncountered(
    const Pipeline::OnEncryptedMediaInitDataEncounteredCB&
        on_encrypted_media_init_data_encountered,
    const char* init_data_type, const unsigned char* init_data,
    unsigned int init_data_length) {
  LOG_IF(WARNING, strcmp(init_data_type, "cenc") != 0 &&
                      strcmp(init_data_type, "fairplay") != 0 &&
                      strcmp(init_data_type, "keyids") != 0 &&
                      strcmp(init_data_type, "webm") != 0)
      << "Unknown EME initialization data type: " << init_data_type;

  std::vector<uint8_t> init_data_vec(init_data, init_data + init_data_length);
  DCHECK(!on_encrypted_media_init_data_encountered.is_null());
  on_encrypted_media_init_data_encountered.Run(init_data_type, init_data_vec);
}
#endif  // SB_HAS(PLAYER_WITH_URL)

void SbPlayerPipeline::Start(Demuxer* demuxer,
                             const SetDrmSystemReadyCB& set_drm_system_ready_cb,
                             const PipelineStatusCB& ended_cb,
                             const ErrorCB& error_cb, const SeekCB& seek_cb,
                             const BufferingStateCB& buffering_state_cb,
                             const base::Closure& duration_change_cb,
                             const base::Closure& output_mode_change_cb,
                             const base::Closure& content_size_change_cb,
                             const std::string& max_video_capabilities,
                             const int max_video_input_size) {
  TRACE_EVENT0("cobalt::media", "SbPlayerPipeline::Start");

  DCHECK(!ended_cb.is_null());
  DCHECK(!error_cb.is_null());
  DCHECK(!seek_cb.is_null());
  DCHECK(!buffering_state_cb.is_null());
  DCHECK(!duration_change_cb.is_null());
  DCHECK(!output_mode_change_cb.is_null());
  DCHECK(!content_size_change_cb.is_null());
  DCHECK(demuxer);

  StartTaskParameters parameters;
  parameters.demuxer = demuxer;
  parameters.set_drm_system_ready_cb = set_drm_system_ready_cb;
  parameters.ended_cb = ended_cb;
  parameters.error_cb = error_cb;
  parameters.seek_cb = seek_cb;
  parameters.buffering_state_cb = buffering_state_cb;
  parameters.duration_change_cb = duration_change_cb;
  parameters.output_mode_change_cb = output_mode_change_cb;
  parameters.content_size_change_cb = content_size_change_cb;
  parameters.max_video_capabilities = max_video_capabilities;
  parameters.max_video_input_size = max_video_input_size;
#if SB_HAS(PLAYER_WITH_URL)
  parameters.is_url_based = false;
#endif  // SB_HAS(PLAYER_WITH_URL)

  task_runner_->PostTask(FROM_HERE,
                         base::Bind(&SbPlayerPipeline::StartTask, this,
                                    base::Passed(&parameters)));
}

#if SB_HAS(PLAYER_WITH_URL)
void SbPlayerPipeline::Start(const SetDrmSystemReadyCB& set_drm_system_ready_cb,
                             const OnEncryptedMediaInitDataEncounteredCB&
                                 on_encrypted_media_init_data_encountered_cb,
                             const std::string& source_url,
                             const PipelineStatusCB& ended_cb,
                             const ErrorCB& error_cb, const SeekCB& seek_cb,
                             const BufferingStateCB& buffering_state_cb,
                             const base::Closure& duration_change_cb,
                             const base::Closure& output_mode_change_cb,
                             const base::Closure& content_size_change_cb) {
  TRACE_EVENT0("cobalt::media", "SbPlayerPipeline::Start");

  DCHECK(!ended_cb.is_null());
  DCHECK(!error_cb.is_null());
  DCHECK(!seek_cb.is_null());
  DCHECK(!buffering_state_cb.is_null());
  DCHECK(!duration_change_cb.is_null());
  DCHECK(!output_mode_change_cb.is_null());
  DCHECK(!content_size_change_cb.is_null());
  DCHECK(!on_encrypted_media_init_data_encountered_cb.is_null());

  StartTaskParameters parameters;
  parameters.demuxer = NULL;
  parameters.set_drm_system_ready_cb = set_drm_system_ready_cb;
  parameters.ended_cb = ended_cb;
  parameters.error_cb = error_cb;
  parameters.seek_cb = seek_cb;
  parameters.buffering_state_cb = buffering_state_cb;
  parameters.duration_change_cb = duration_change_cb;
  parameters.output_mode_change_cb = output_mode_change_cb;
  parameters.content_size_change_cb = content_size_change_cb;
  parameters.source_url = source_url;
  parameters.is_url_based = true;
  on_encrypted_media_init_data_encountered_cb_ =
      base::Bind(&OnEncryptedMediaInitDataEncountered,
                 on_encrypted_media_init_data_encountered_cb);
  set_drm_system_ready_cb_ = parameters.set_drm_system_ready_cb;
  DCHECK(!set_drm_system_ready_cb_.is_null());
  RunSetDrmSystemReadyCB(base::Bind(&SbPlayerPipeline::SetDrmSystem, this));

  task_runner_->PostTask(FROM_HERE,
                         base::Bind(&SbPlayerPipeline::StartTask, this,
                                    base::Passed(&parameters)));
}
#endif  // SB_HAS(PLAYER_WITH_URL)

void SbPlayerPipeline::Stop(const base::Closure& stop_cb) {
  TRACE_EVENT0("cobalt::media", "SbPlayerPipeline::Stop");

  if (!task_runner_->BelongsToCurrentThread()) {
    task_runner_->PostTask(FROM_HERE,
                           base::Bind(&SbPlayerPipeline::Stop, this, stop_cb));
    return;
  }

  DCHECK(stop_cb_.is_null());
  DCHECK(!stop_cb.is_null());

  stopped_ = true;

  if (player_bridge_) {
    std::unique_ptr<SbPlayerBridge> player_bridge;
    {
      base::AutoLock auto_lock(lock_);
      player_bridge = std::move(player_bridge_);
    }

    LOG(INFO) << "Destroying SbPlayer.";
    player_bridge.reset();
    LOG(INFO) << "SbPlayer destroyed.";
  }

  // When Stop() is in progress, we no longer need to call |error_cb_|.
  error_cb_.Reset();
  if (demuxer_) {
    stop_cb_ = stop_cb;
    demuxer_->Stop();
    video_stream_ = nullptr;
    audio_stream_ = nullptr;
    OnDemuxerStopped();
  } else {
    stop_cb.Run();
  }
}

void SbPlayerPipeline::Seek(TimeDelta time, const SeekCB& seek_cb) {
  if (!task_runner_->BelongsToCurrentThread()) {
    task_runner_->PostTask(
        FROM_HERE, base::Bind(&SbPlayerPipeline::Seek, this, time, seek_cb));
    return;
  }

  playback_statistics_.OnSeek(time);

  if (!player_bridge_) {
    seek_cb.Run(::media::PIPELINE_ERROR_INVALID_STATE, false,
                AppendStatisticsString("SbPlayerPipeline::Seek failed: "
                                       "player_bridge_ is nullptr."));
    return;
  }

  player_bridge_->PrepareForSeek();
  ended_ = false;

  DCHECK(seek_cb_.is_null());
  DCHECK(!seek_cb.is_null());

  if (audio_read_in_progress_ || video_read_in_progress_) {
    const TimeDelta kDelay = base::Milliseconds(50);
    task_runner_->PostDelayedTask(
        FROM_HERE, base::Bind(&SbPlayerPipeline::Seek, this, time, seek_cb),
        kDelay);
    return;
  }

  {
    base::AutoLock auto_lock(lock_);
    seek_cb_ = seek_cb;
    seek_time_ = time;
  }

  // Ignore pending delayed calls to OnNeedData, and update variables used to
  // decide when to delay.
  audio_read_delayed_ = false;
  StoreMediaTime(seek_time_);
  retrograde_media_time_counter_ = 0;
  timestamp_of_last_written_audio_ = TimeDelta();
  is_video_eos_written_ = false;

#if SB_HAS(PLAYER_WITH_URL)
  if (is_url_based_) {
    player_bridge_->Seek(seek_time_);
    return;
  }
#endif  // SB_HAS(PLAYER_WITH_URL)
  demuxer_->Seek(time, BindToCurrentLoop(base::Bind(
                           &SbPlayerPipeline::OnDemuxerSeeked, this)));
}

bool SbPlayerPipeline::HasAudio() const {
  base::AutoLock auto_lock(lock_);
  return audio_stream_ != NULL;
}

bool SbPlayerPipeline::HasVideo() const {
  base::AutoLock auto_lock(lock_);
  return video_stream_ != NULL;
}

float SbPlayerPipeline::GetPlaybackRate() const {
  base::AutoLock auto_lock(lock_);
  return playback_rate_;
}

void SbPlayerPipeline::SetPlaybackRate(float playback_rate) {
  base::AutoLock auto_lock(lock_);
  playback_rate_ = playback_rate;
  task_runner_->PostTask(
      FROM_HERE,
      base::Bind(&SbPlayerPipeline::SetPlaybackRateTask, this, playback_rate));
}

float SbPlayerPipeline::GetVolume() const {
  base::AutoLock auto_lock(lock_);
  return volume_;
}

void SbPlayerPipeline::SetVolume(float volume) {
  if (volume < 0.0f || volume > 1.0f) return;

  base::AutoLock auto_lock(lock_);
  volume_ = volume;
  task_runner_->PostTask(
      FROM_HERE, base::Bind(&SbPlayerPipeline::SetVolumeTask, this, volume));
}

void SbPlayerPipeline::StoreMediaTime(TimeDelta media_time) {
  last_media_time_ = media_time;
  last_time_media_time_retrieved_ = Time::Now();
}

TimeDelta SbPlayerPipeline::GetMediaTime() {
  base::AutoLock auto_lock(lock_);

  if (!seek_cb_.is_null()) {
    StoreMediaTime(seek_time_);
    return seek_time_;
  }
  if (!player_bridge_) {
    StoreMediaTime(TimeDelta());
    return TimeDelta();
  }
  if (ended_) {
    StoreMediaTime(duration_);
    return duration_;
  }
  TimeDelta media_time;
#if SB_HAS(PLAYER_WITH_URL)
  if (is_url_based_) {
    int frame_width;
    int frame_height;
    player_bridge_->GetVideoResolution(&frame_width, &frame_height);
    if (frame_width != natural_size_.width() ||
        frame_height != natural_size_.height()) {
      natural_size_ = gfx::Size(frame_width, frame_height);
      content_size_change_cb_.Run();
    }
  }
#endif  // SB_HAS(PLAYER_WITH_URL)
  player_bridge_->GetInfo(&statistics_.video_frames_decoded,
                          &statistics_.video_frames_dropped, &media_time);

  // Guarantee that we report monotonically increasing media time
  if (media_time < last_media_time_) {
    if (retrograde_media_time_counter_ == 0) {
      DLOG(WARNING) << "Received retrograde media time, new:"
                    << media_time.InMicroseconds()
                    << ", last: " << last_media_time_ << ".";
    }
<<<<<<< HEAD
    media_time = base::TimeDelta::FromMicroseconds(last_media_time_.value());
=======
    media_time = last_media_time_;
>>>>>>> 4dab6715
    retrograde_media_time_counter_++;
  } else if (retrograde_media_time_counter_ != 0) {
    DLOG(WARNING) << "Received " << retrograde_media_time_counter_
                  << " retrograde media time before recovered.";
    retrograde_media_time_counter_ = 0;
  }
  StoreMediaTime(media_time);
  return media_time;
}

::media::Ranges<TimeDelta> SbPlayerPipeline::GetBufferedTimeRanges() {
  base::AutoLock auto_lock(lock_);

#if SB_HAS(PLAYER_WITH_URL)
  ::media::Ranges<TimeDelta> time_ranges;

  if (!player_bridge_) {
    return time_ranges;
  }

  if (is_url_based_) {
    TimeDelta media_time;
    TimeDelta buffer_start_time;
    TimeDelta buffer_length_time;
    player_bridge_->GetInfo(&statistics_.video_frames_decoded,
                            &statistics_.video_frames_dropped, &media_time);
    player_bridge_->GetUrlPlayerBufferedTimeRanges(&buffer_start_time,
                                                   &buffer_length_time);

    if (buffer_length_time.InSeconds() == 0) {
      buffered_time_ranges_ = time_ranges;
      return time_ranges;
    }

    time_ranges.Add(buffer_start_time, buffer_start_time + buffer_length_time);

    if (buffered_time_ranges_.size() > 0) {
      TimeDelta old_buffer_start_time = buffered_time_ranges_.start(0);
      TimeDelta old_buffer_length_time = buffered_time_ranges_.end(0);
      int64 old_start_seconds = old_buffer_start_time.InSeconds();
      int64 new_start_seconds = buffer_start_time.InSeconds();
      int64 old_length_seconds = old_buffer_length_time.InSeconds();
      int64 new_length_seconds = buffer_length_time.InSeconds();
      if (old_start_seconds != new_start_seconds ||
          old_length_seconds != new_length_seconds) {
        did_loading_progress_ = true;
      }
    } else {
      did_loading_progress_ = true;
    }

    buffered_time_ranges_ = time_ranges;
    return time_ranges;
  }
#endif  // SB_HAS(PLAYER_WITH_URL)

  return buffered_time_ranges_;
}

TimeDelta SbPlayerPipeline::GetMediaDuration() const {
  base::AutoLock auto_lock(lock_);
  return duration_;
}

#if SB_HAS(PLAYER_WITH_URL)
TimeDelta SbPlayerPipeline::GetMediaStartDate() const {
  base::AutoLock auto_lock(lock_);
  return start_date_;
}
#endif  // SB_HAS(PLAYER_WITH_URL)

void SbPlayerPipeline::GetNaturalVideoSize(gfx::Size* out_size) const {
  CHECK(out_size);
  base::AutoLock auto_lock(lock_);
  *out_size = natural_size_;
}

std::vector<std::string> SbPlayerPipeline::GetAudioConnectors() const {
#if SB_API_VERSION >= 15
  base::AutoLock auto_lock(lock_);
  if (!player_bridge_) {
    return std::vector<std::string>();
  }

  std::vector<std::string> connectors;

#if SB_HAS(PLAYER_WITH_URL)
  // Url based player does not support audio connectors.
  if (is_url_based_) {
    return connectors;
  }
#endif  // SB_HAS(PLAYER_WITH_URL)

  auto configurations = player_bridge_->GetAudioConfigurations();
  for (auto&& configuration : configurations) {
    connectors.push_back(GetMediaAudioConnectorName(configuration.connector));
  }

  return connectors;
#else   // SB_API_VERSION >= 15
  return std::vector<std::string>();
#endif  // SB_API_VERSION >= 15
}

bool SbPlayerPipeline::DidLoadingProgress() const {
  base::AutoLock auto_lock(lock_);
  bool ret = did_loading_progress_;
  did_loading_progress_ = false;
  return ret;
}

PipelineStatistics SbPlayerPipeline::GetStatistics() const {
  base::AutoLock auto_lock(lock_);
  return statistics_;
}

Pipeline::SetBoundsCB SbPlayerPipeline::GetSetBoundsCB() {
  return base::Bind(&SbPlayerSetBoundsHelper::SetBounds, set_bounds_helper_);
}

void SbPlayerPipeline::SetPreferredOutputModeToDecodeToTexture() {
  TRACE_EVENT0("cobalt::media",
               "SbPlayerPipeline::SetPreferredOutputModeToDecodeToTexture");

  if (!task_runner_->BelongsToCurrentThread()) {
    task_runner_->PostTask(
        FROM_HERE,
        base::Bind(&SbPlayerPipeline::SetPreferredOutputModeToDecodeToTexture,
                   this));
    return;
  }

  // The player can't be created yet, if it is, then we're updating the output
  // mode too late.
  DCHECK(!player_bridge_);

  default_output_mode_ = kSbPlayerOutputModeDecodeToTexture;
}

void SbPlayerPipeline::StartTask(StartTaskParameters parameters) {
  TRACE_EVENT0("cobalt::media", "SbPlayerPipeline::StartTask");

  DCHECK(task_runner_->BelongsToCurrentThread());

  DCHECK(!demuxer_);

  demuxer_ = parameters.demuxer;
  set_drm_system_ready_cb_ = parameters.set_drm_system_ready_cb;
  ended_cb_ = parameters.ended_cb;
  error_cb_ = parameters.error_cb;
  {
    base::AutoLock auto_lock(lock_);
    seek_cb_ = parameters.seek_cb;
  }
  buffering_state_cb_ = parameters.buffering_state_cb;
  duration_change_cb_ = parameters.duration_change_cb;
  output_mode_change_cb_ = parameters.output_mode_change_cb;
  content_size_change_cb_ = parameters.content_size_change_cb;
  max_video_capabilities_ = parameters.max_video_capabilities;
  max_video_input_size_ = parameters.max_video_input_size;
#if SB_HAS(PLAYER_WITH_URL)
  is_url_based_ = parameters.is_url_based;
  if (is_url_based_) {
    CreateUrlPlayer(parameters.source_url);
    return;
  }
#endif  // SB_HAS(PLAYER_WITH_URL)
  demuxer_->Initialize(
      this, BindToCurrentLoop(
                base::Bind(&SbPlayerPipeline::OnDemuxerInitialized, this)));

  started_ = true;
}

void SbPlayerPipeline::SetVolumeTask(float volume) {
  DCHECK(task_runner_->BelongsToCurrentThread());

  if (player_bridge_) {
    player_bridge_->SetVolume(volume_);
  }
}

void SbPlayerPipeline::SetPlaybackRateTask(float volume) {
  DCHECK(task_runner_->BelongsToCurrentThread());

  if (player_bridge_) {
    player_bridge_->SetPlaybackRate(playback_rate_);
  }
}

void SbPlayerPipeline::SetDurationTask(TimeDelta duration) {
  DCHECK(task_runner_->BelongsToCurrentThread());
  if (!duration_change_cb_.is_null()) {
    duration_change_cb_.Run();
  }
}

void SbPlayerPipeline::OnBufferedTimeRangesChanged(
    const ::media::Ranges<base::TimeDelta>& ranges) {
  {
    base::AutoLock auto_lock(lock_);
    did_loading_progress_ = true;
    buffered_time_ranges_ = ranges;
  }
  buffering_state_cb_.Run(kBufferedRangeChanged);
}

void SbPlayerPipeline::SetDuration(TimeDelta duration) {
  base::AutoLock auto_lock(lock_);
  duration_ = duration;
  task_runner_->PostTask(
      FROM_HERE,
      base::Bind(&SbPlayerPipeline::SetDurationTask, this, duration));
}

void SbPlayerPipeline::OnDemuxerError(PipelineStatus error) {
  if (!task_runner_->BelongsToCurrentThread()) {
    task_runner_->PostTask(
        FROM_HERE, base::Bind(&SbPlayerPipeline::OnDemuxerError, this, error));
    return;
  }

  if (error != ::media::PIPELINE_OK) {
    CallErrorCB(error, "Demuxer error.");
  }
}

#if SB_HAS(PLAYER_WITH_URL)
void SbPlayerPipeline::CreateUrlPlayer(const std::string& source_url) {
  TRACE_EVENT0("cobalt::media", "SbPlayerPipeline::CreateUrlPlayer");
  DCHECK(task_runner_->BelongsToCurrentThread());

  if (stopped_) {
    return;
  }

  if (suspended_) {
    task_runner_->PostDelayedTask(
        FROM_HERE,
        base::Bind(&SbPlayerPipeline::CreateUrlPlayer, this, source_url),
        TimeDelta::FromMilliseconds(kRetryDelayAtSuspendInMilliseconds));
    return;
  }

  // TODO:  Check |suspended_| here as the pipeline can be suspended before the
  // player is created.  In this case we should delay creating the player as the
  // creation of player may fail.
  std::string error_message;
  {
    base::AutoLock auto_lock(lock_);
    LOG(INFO) << "Creating SbPlayerBridge with url: " << source_url;
    player_bridge_.reset(new SbPlayerBridge(
        sbplayer_interface_, task_runner_, source_url, window_, this,
        set_bounds_helper_.get(), allow_resume_after_suspend_,
        default_output_mode_, on_encrypted_media_init_data_encountered_cb_,
        decode_target_provider_, pipeline_identifier_));
    if (player_bridge_->IsValid()) {
      SetPlaybackRateTask(playback_rate_);
      SetVolumeTask(volume_);
    } else {
      error_message = player_bridge_->GetPlayerCreationErrorMessage();
      player_bridge_.reset();
      LOG(INFO) << "Failed to create a valid SbPlayerBridge.";
    }
  }

  if (player_bridge_ && player_bridge_->IsValid()) {
    base::Closure output_mode_change_cb;
    {
      base::AutoLock auto_lock(lock_);
      DCHECK(!output_mode_change_cb_.is_null());
      output_mode_change_cb = std::move(output_mode_change_cb_);
    }
    output_mode_change_cb.Run();
    return;
  }

  std::string time_information = GetTimeInformation();
  LOG(INFO) << "SbPlayerPipeline::CreateUrlPlayer failed to create a valid "
               "SbPlayerBridge - "
            << time_information << " \'" << error_message << "\'";

  CallSeekCB(::media::DECODER_ERROR_NOT_SUPPORTED,
             "SbPlayerPipeline::CreateUrlPlayer failed to create a valid "
             "SbPlayerBridge - " +
                 time_information + " \'" + error_message + "\'");
}

void SbPlayerPipeline::SetDrmSystem(SbDrmSystem drm_system) {
  TRACE_EVENT0("cobalt::media", "SbPlayerPipeline::SetDrmSystem");

  base::AutoLock auto_lock(lock_);
  if (!player_bridge_) {
    LOG(INFO) << "Player not set before calling SbPlayerPipeline::SetDrmSystem";
    return;
  }

  if (player_bridge_->IsValid()) {
    player_bridge_->RecordSetDrmSystemReadyTime(set_drm_system_ready_cb_time_);
    player_bridge_->SetDrmSystem(drm_system);
  }
}
#endif  // SB_HAS(PLAYER_WITH_URL)

void SbPlayerPipeline::CreatePlayer(SbDrmSystem drm_system) {
#if SB_HAS(PLAYER_WITH_URL)
  DCHECK(!is_url_based_);
#endif  // SB_HAS(PLAYER_WITH_URL
  TRACE_EVENT0("cobalt::media", "SbPlayerPipeline::CreatePlayer");

  DCHECK(task_runner_->BelongsToCurrentThread());
  DCHECK(audio_stream_ || video_stream_);

  if (stopped_) {
    return;
  }

  if (suspended_) {
    task_runner_->PostDelayedTask(
        FROM_HERE,
        base::Bind(&SbPlayerPipeline::CreatePlayer, this, drm_system),
        base::Milliseconds(kRetryDelayAtSuspendInMilliseconds));
    return;
  }

  // TODO:  Check |suspended_| here as the pipeline can be suspended before the
  // player is created.  In this case we should delay creating the player as the
  // creation of player may fail.
  AudioDecoderConfig invalid_audio_config;
  const AudioDecoderConfig& audio_config =
      audio_stream_ ? audio_stream_->audio_decoder_config()
                    : invalid_audio_config;
  VideoDecoderConfig invalid_video_config;
  const VideoDecoderConfig& video_config =
      video_stream_ ? video_stream_->video_decoder_config()
                    : invalid_video_config;

  std::string audio_mime_type = audio_stream_ ? audio_stream_->mime_type() : "";
  std::string video_mime_type;
  if (video_stream_) {
    playback_statistics_.UpdateVideoConfig(
        video_stream_->video_decoder_config());
    video_mime_type = video_stream_->mime_type();
  }

  std::string error_message;
  {
    base::AutoLock auto_lock(lock_);
    SB_DCHECK(!player_bridge_);
    // In the extreme case that CreatePlayer() is called when a |player_bridge_|
    // is available, reset the existing player first to reduce the number of
    // active players.
    player_bridge_.reset();
    LOG(INFO) << "Creating SbPlayerBridge.";
    player_bridge_.reset(new SbPlayerBridge(
        sbplayer_interface_, task_runner_,
        get_decode_target_graphics_context_provider_func_, audio_config,
        audio_mime_type, video_config, video_mime_type, window_, drm_system,
        this, set_bounds_helper_.get(), allow_resume_after_suspend_,
        default_output_mode_, decode_target_provider_, max_video_capabilities_,
        max_video_input_size_, pipeline_identifier_));
    if (player_bridge_->IsValid()) {
#if SB_API_VERSION >= 15
      // TODO(b/267678497): When `player_bridge_->GetAudioConfigurations()`
      // returns no audio configurations, update the write durations again
      // before the SbPlayer reaches `kSbPlayerStatePresenting`.
      audio_write_duration_for_preroll_ = audio_write_duration_ =
          HasRemoteAudioOutputs(player_bridge_->GetAudioConfigurations())
              ? audio_write_duration_remote_
              : audio_write_duration_local_;
      LOG(INFO) << "SbPlayerBridge created, with audio write duration at "
                << audio_write_duration_for_preroll_;
#endif  // SB_API_VERSION >= 15

      SetPlaybackRateTask(playback_rate_);
      SetVolumeTask(volume_);
    } else {
      error_message = player_bridge_->GetPlayerCreationErrorMessage();
      player_bridge_.reset();
      LOG(INFO) << "Failed to create a valid SbPlayerBridge.";
    }
  }

  if (player_bridge_ && player_bridge_->IsValid()) {
    player_bridge_->RecordSetDrmSystemReadyTime(set_drm_system_ready_cb_time_);
    base::Closure output_mode_change_cb;
    {
      base::AutoLock auto_lock(lock_);
      DCHECK(!output_mode_change_cb_.is_null());
      output_mode_change_cb = std::move(output_mode_change_cb_);
    }
    output_mode_change_cb.Run();

    if (audio_stream_) {
      UpdateDecoderConfig(audio_stream_);
    }
    if (video_stream_) {
      UpdateDecoderConfig(video_stream_);
    }
    return;
  }

  std::string time_information = GetTimeInformation();
  LOG(INFO) << "SbPlayerPipeline::CreatePlayer failed to create a valid "
               "SbPlayerBridge - "
            << time_information << " \'" << error_message << "\'";

  CallSeekCB(::media::DECODER_ERROR_NOT_SUPPORTED,
             "SbPlayerPipeline::CreatePlayer failed to create a valid "
             "SbPlayerBridge - " +
                 time_information + " \'" + error_message + "\'");
}

void SbPlayerPipeline::OnDemuxerInitialized(PipelineStatus status) {
#if SB_HAS(PLAYER_WITH_URL)
  DCHECK(!is_url_based_);
#endif  // SB_HAS(PLAYER_WITH_URL)
  TRACE_EVENT0("cobalt::media", "SbPlayerPipeline::OnDemuxerInitialized");

  DCHECK(task_runner_->BelongsToCurrentThread());

  if (stopped_) {
    return;
  }

  if (status != ::media::PIPELINE_OK) {
    CallErrorCB(status, "Demuxer initialization error.");
    return;
  }

  if (suspended_) {
    task_runner_->PostDelayedTask(
        FROM_HERE,
        base::Bind(&SbPlayerPipeline::OnDemuxerInitialized, this, status),
        base::Milliseconds(kRetryDelayAtSuspendInMilliseconds));
    return;
  }

  auto streams = demuxer_->GetAllStreams();
  DemuxerStream* audio_stream = nullptr;
  DemuxerStream* video_stream = nullptr;
  for (auto&& stream : streams) {
    if (stream->type() == DemuxerStream::AUDIO) {
      if (audio_stream == nullptr) {
        audio_stream = stream;
      } else {
        LOG(WARNING) << "Encountered more than one audio streams.";
      }
    } else if (stream->type() == DemuxerStream::VIDEO) {
      if (video_stream == nullptr) {
        video_stream = stream;
      } else {
        LOG(WARNING) << "Encountered more than one video streams.";
      }
    }
  }

  if (audio_stream == NULL && video_stream == NULL) {
    LOG(INFO) << "The video has to contain an audio track or a video track.";
    CallErrorCB(::media::DEMUXER_ERROR_NO_SUPPORTED_STREAMS,
                "The video has to contain an audio track or a video track.");
    return;
  }

  {
    base::AutoLock auto_lock(lock_);
    audio_stream_ = audio_stream;
    video_stream_ = video_stream;

    bool is_encrypted =
        audio_stream_ && audio_stream_->audio_decoder_config().is_encrypted();
    is_encrypted |=
        video_stream_ && video_stream_->video_decoder_config().is_encrypted();
    bool natural_size_changed = false;
    if (video_stream_) {
      natural_size_changed =
          (video_stream_->video_decoder_config().natural_size().width() !=
               natural_size_.width() ||
           video_stream_->video_decoder_config().natural_size().height() !=
               natural_size_.height());
      natural_size_ = video_stream_->video_decoder_config().natural_size();
    }
    if (natural_size_changed) {
      content_size_change_cb_.Run();
    }
    if (is_encrypted) {
      RunSetDrmSystemReadyCB(::media::BindToCurrentLoop(
          base::Bind(&SbPlayerPipeline::CreatePlayer, this)));
      return;
    }
  }

  CreatePlayer(kSbDrmSystemInvalid);
}

void SbPlayerPipeline::OnDemuxerSeeked(PipelineStatus status) {
  DCHECK(task_runner_->BelongsToCurrentThread());

  if (status == ::media::PIPELINE_OK && player_bridge_) {
    player_bridge_->Seek(seek_time_);
  }
}

void SbPlayerPipeline::OnDemuxerStopped() {
  TRACE_EVENT0("cobalt::media", "SbPlayerPipeline::OnDemuxerStopped");

  if (!task_runner_->BelongsToCurrentThread()) {
    task_runner_->PostTask(
        FROM_HERE, base::Bind(&SbPlayerPipeline::OnDemuxerStopped, this));
    return;
  }

  std::move(stop_cb_).Run();
}

void SbPlayerPipeline::OnDemuxerStreamRead(
    DemuxerStream::Type type, int max_number_buffers_to_read,
    DemuxerStream::Status status,
    const std::vector<scoped_refptr<DecoderBuffer>>& buffers) {
#if SB_HAS(PLAYER_WITH_URL)
  DCHECK(!is_url_based_);
#endif  // SB_HAS(PLAYER_WITH_URL)
  DCHECK(type == DemuxerStream::AUDIO || type == DemuxerStream::VIDEO)
      << "Unsupported DemuxerStream::Type " << type;

  if (!task_runner_->BelongsToCurrentThread()) {
    task_runner_->PostTask(
        FROM_HERE,
        base::BindOnce(&SbPlayerPipeline::OnDemuxerStreamRead, this, type,
                       max_number_buffers_to_read, status, buffers));
    return;
  }

  if (stopped_) {
    return;
  }

  DCHECK(player_bridge_);

  DemuxerStream* stream =
      type == DemuxerStream::AUDIO ? audio_stream_ : video_stream_;
  DCHECK(stream);

  if (!player_bridge_ || !stream) {
    return;
  }

  if (status == DemuxerStream::kAborted) {
    DCHECK(GetReadInProgress(type));
    SetReadInProgress(type, false);

    if (!seek_cb_.is_null()) {
      CallSeekCB(::media::PIPELINE_OK, "");
    }
    return;
  }

  if (status == DemuxerStream::kConfigChanged) {
    UpdateDecoderConfig(stream);
    stream->Read(max_number_buffers_to_read,
                 base::BindOnce(&SbPlayerPipeline::OnDemuxerStreamRead, this,
                                type, max_number_buffers_to_read));
    return;
  }

  if (type == DemuxerStream::AUDIO) {
    for (const auto& buffer : buffers) {
      playback_statistics_.OnAudioAU(buffer);
      if (!buffer->end_of_stream()) {
        timestamp_of_last_written_audio_ = buffer->timestamp();
      }
    }
  } else {
    for (const auto& buffer : buffers) {
      playback_statistics_.OnVideoAU(buffer);
      if (buffer->end_of_stream()) {
        is_video_eos_written_ = true;
      }
    }
  }
  SetReadInProgress(type, false);

  player_bridge_->WriteBuffers(type, buffers);
}

void SbPlayerPipeline::OnNeedData(DemuxerStream::Type type,
                                  int max_number_of_buffers_to_write) {
#if SB_HAS(PLAYER_WITH_URL)
  DCHECK(!is_url_based_);
#endif  // SB_HAS(PLAYER_WITH_URL)
  DCHECK(task_runner_->BelongsToCurrentThread());

  // In case if Stop() has been called.
  if (!player_bridge_) {
    return;
  }

  int max_buffers =
      allow_batched_sample_write_ ? max_number_of_buffers_to_write : 1;

  if (GetReadInProgress(type)) return;

  if (type == DemuxerStream::AUDIO) {
    if (!audio_stream_) {
      LOG(WARNING)
          << "Calling OnNeedData() for audio data during audioless playback";
      return;
    }

    // If we haven't checked the media time recently, update it now.
    if (Time::Now() - last_time_media_time_retrieved_ >
        kMediaTimeCheckInterval) {
      GetMediaTime();
    }

    // Delay reading audio more than |audio_write_duration_| ahead of playback
    // after the player has received enough audio for preroll, taking into
    // account that our estimate of playback time might be behind by
    // |kMediaTimeCheckInterval|.
    if (!is_video_eos_written_ &&
        timestamp_of_last_written_audio_ - seek_time_ >
            AdjustWriteDurationForPlaybackRate(
                audio_write_duration_for_preroll_, playback_rate_)) {
      // The estimated time ahead of playback may be negative if no audio has
      // been written.
      TimeDelta time_ahead_of_playback =
          timestamp_of_last_written_audio_ - last_media_time_;
      auto adjusted_write_duration = AdjustWriteDurationForPlaybackRate(
          audio_write_duration_, playback_rate_);
      if (time_ahead_of_playback >
          (adjusted_write_duration + kMediaTimeCheckInterval)) {
        task_runner_->PostDelayedTask(
            FROM_HERE,
            base::Bind(&SbPlayerPipeline::DelayedNeedData, this, max_buffers),
            kMediaTimeCheckInterval);
        audio_read_delayed_ = true;
        return;
      }
    }

    audio_read_delayed_ = false;
    audio_read_in_progress_ = true;
  } else {
    DCHECK_EQ(type, DemuxerStream::VIDEO);
    video_read_in_progress_ = true;
  }
  DemuxerStream* stream =
      type == DemuxerStream::AUDIO ? audio_stream_ : video_stream_;
  DCHECK(stream);

  stream->Read(max_buffers,
               base::BindOnce(&SbPlayerPipeline::OnDemuxerStreamRead, this,
                              type, max_buffers));
}

void SbPlayerPipeline::OnPlayerStatus(SbPlayerState state) {
  DCHECK(task_runner_->BelongsToCurrentThread());

  // In case if Stop() has been called.
  if (!player_bridge_) {
    return;
  }
  player_state_ = state;
  switch (state) {
    case kSbPlayerStateInitialized:
      NOTREACHED();
      break;
    case kSbPlayerStatePrerolling:
#if SB_HAS(PLAYER_WITH_URL)
      if (is_url_based_) {
        break;
      }
#endif  // SB_HAS(PLAYER_WITH_URL)
      buffering_state_cb_.Run(kHaveMetadata);
      break;
    case kSbPlayerStatePresenting: {
#if SB_HAS(PLAYER_WITH_URL)
      if (is_url_based_) {
        duration_ = player_bridge_->GetDuration();
        start_date_ = player_bridge_->GetStartDate();
        buffering_state_cb_.Run(kHaveMetadata);
        int frame_width;
        int frame_height;
        player_bridge_->GetVideoResolution(&frame_width, &frame_height);
        bool natural_size_changed = (frame_width != natural_size_.width() ||
                                     frame_height != natural_size_.height());
        natural_size_ = gfx::Size(frame_width, frame_height);
        if (natural_size_changed) {
          content_size_change_cb_.Run();
        }
      }
#endif  // SB_HAS(PLAYER_WITH_URL)
      buffering_state_cb_.Run(kPrerollCompleted);
      if (!seek_cb_.is_null()) {
        CallSeekCB(::media::PIPELINE_OK, "");
      }
      if (video_stream_) {
        playback_statistics_.OnPresenting(
            video_stream_->video_decoder_config());
      }

#if SB_HAS(PLAYER_WITH_URL)
      // Url based player does not support |audio_write_duration_for_preroll_|.
      if (is_url_based_) {
        break;
      }
#endif  // SB_HAS(PLAYER_WITH_URL)

#if SB_API_VERSION >= 15
      audio_write_duration_for_preroll_ = audio_write_duration_ =
          HasRemoteAudioOutputs(player_bridge_->GetAudioConfigurations())
              ? audio_write_duration_remote_
              : audio_write_duration_local_;
      LOG(INFO) << "SbPlayerBridge reaches kSbPlayerStatePresenting, with audio"
                << " write duration at " << audio_write_duration_;
#endif  // SB_API_VERSION >= 15
      break;
    }
    case kSbPlayerStateEndOfStream:
      ended_cb_.Run(::media::PIPELINE_OK);
      ended_ = true;
      break;
    case kSbPlayerStateDestroyed:
      break;
  }
}

void SbPlayerPipeline::OnPlayerError(SbPlayerError error,
                                     const std::string& message) {
  DCHECK(task_runner_->BelongsToCurrentThread());

  // In case if Stop() has been called.
  if (!player_bridge_) {
    return;
  }

#if SB_HAS(PLAYER_WITH_URL)
  if (error >= kSbPlayerErrorMax) {
    DCHECK(is_url_based_);
    switch (static_cast<SbUrlPlayerError>(error)) {
      case kSbUrlPlayerErrorNetwork:
        CallErrorCB(::media::PIPELINE_ERROR_NETWORK, message);
        break;
      case kSbUrlPlayerErrorSrcNotSupported:
        CallErrorCB(::media::DEMUXER_ERROR_COULD_NOT_OPEN, message);

        break;
    }
    return;
  }
#endif  // SB_HAS(PLAYER_WITH_URL)
  switch (error) {
    case kSbPlayerErrorDecode:
      CallErrorCB(::media::PIPELINE_ERROR_DECODE, message);
      break;
    case kSbPlayerErrorCapabilityChanged:
      CallErrorCB(::media::PIPELINE_ERROR_DECODE,
                  message.empty()
                      ? kSbPlayerCapabilityChangedErrorMessage
                      : ::starboard::FormatString(
                            "%s: %s", kSbPlayerCapabilityChangedErrorMessage,
                            message.c_str()));
      break;
    case kSbPlayerErrorMax:
      NOTREACHED();
      break;
  }
}

void SbPlayerPipeline::DelayedNeedData(int max_number_of_buffers_to_write) {
  DCHECK(task_runner_->BelongsToCurrentThread());
  if (audio_read_delayed_) {
    OnNeedData(DemuxerStream::AUDIO, max_number_of_buffers_to_write);
  }
}

void SbPlayerPipeline::UpdateDecoderConfig(DemuxerStream* stream) {
  DCHECK(task_runner_->BelongsToCurrentThread());

  if (!player_bridge_) {
    return;
  }

  if (stream->type() == DemuxerStream::AUDIO) {
    const AudioDecoderConfig& decoder_config = stream->audio_decoder_config();
    media_metrics_provider_->SetHasAudio(decoder_config.codec());
    player_bridge_->UpdateAudioConfig(decoder_config, stream->mime_type());
  } else {
    DCHECK_EQ(stream->type(), DemuxerStream::VIDEO);
    const VideoDecoderConfig& decoder_config = stream->video_decoder_config();
    media_metrics_provider_->SetHasVideo(decoder_config.codec());
    base::AutoLock auto_lock(lock_);
    bool natural_size_changed =
        (decoder_config.natural_size().width() != natural_size_.width() ||
         decoder_config.natural_size().height() != natural_size_.height());
    natural_size_ = decoder_config.natural_size();
    player_bridge_->UpdateVideoConfig(decoder_config, stream->mime_type());
    if (natural_size_changed) {
      content_size_change_cb_.Run();
    }

    playback_statistics_.UpdateVideoConfig(stream->video_decoder_config());
  }
}

void SbPlayerPipeline::CallSeekCB(PipelineStatus status,
                                  const std::string& error_message) {
  if (status == ::media::PIPELINE_OK) {
    DCHECK(error_message.empty());
  }

  SeekCB seek_cb;
  bool is_initial_preroll;
  {
    base::AutoLock auto_lock(lock_);
    DCHECK(!seek_cb_.is_null());
    seek_cb = std::move(seek_cb_);
    is_initial_preroll = is_initial_preroll_;
    is_initial_preroll_ = false;
  }
  seek_cb.Run(status, is_initial_preroll,
              AppendStatisticsString(error_message));
}

void SbPlayerPipeline::CallErrorCB(PipelineStatus status,
                                   const std::string& error_message) {
  DCHECK_NE(status, ::media::PIPELINE_OK);
  // Only to record the first error.
  if (error_cb_.is_null()) {
    return;
  }
  playback_statistics_.OnError(status, error_message);
  ResetAndRunIfNotNull(&error_cb_, status,
                       AppendStatisticsString(error_message));
}

void SbPlayerPipeline::SuspendTask(base::WaitableEvent* done_event) {
  DCHECK(task_runner_->BelongsToCurrentThread());
  DCHECK(done_event);
  DCHECK(!suspended_);

  if (suspended_) {
    done_event->Signal();
    return;
  }

  if (player_bridge_) {
    // Cancel pending delayed calls to OnNeedData. After
    // player_bridge_->Resume(), |player_bridge_| will call OnNeedData again.
    audio_read_delayed_ = false;
    player_bridge_->Suspend();
  }

  suspended_ = true;

  done_event->Signal();
}

void SbPlayerPipeline::ResumeTask(PipelineWindow window,
                                  base::WaitableEvent* done_event) {
  DCHECK(task_runner_->BelongsToCurrentThread());
  DCHECK(done_event);
  DCHECK(suspended_);

  if (!suspended_) {
    last_resume_time_ = Time::Now();
    done_event->Signal();
    return;
  }

  window_ = window;

  bool resumable = true;
  bool resume_to_background_mode = !SbWindowIsValid(window_);
  bool is_audioless = !HasAudio();
  if (resume_to_background_mode && is_audioless) {
    // Avoid resuming an audioless video to background mode. SbPlayerBridge will
    // try to create an SbPlayer with only the video stream disabled, and may
    // crash in this case as SbPlayerCreate() will fail without an audio or
    // video stream.
    resumable = false;
  }
  if (player_bridge_ && resumable) {
    player_bridge_->Resume(window);
    if (!player_bridge_->IsValid()) {
      std::string error_message;
      {
        base::AutoLock auto_lock(lock_);
        error_message = player_bridge_->GetPlayerCreationErrorMessage();
        player_bridge_.reset();
      }
      std::string time_information = GetTimeInformation();
      LOG(INFO) << "SbPlayerPipeline::ResumeTask failed to create a valid "
                   "SbPlayerBridge - "
                << time_information << " \'" << error_message << "\'";
      CallErrorCB(::media::DECODER_ERROR_NOT_SUPPORTED,
                  "SbPlayerPipeline::ResumeTask failed to create a valid "
                  "SbPlayerBridge - " +
                      time_information + " \'" + error_message + "\'");
    }
  }

  suspended_ = false;
  last_resume_time_ = Time::Now();

  done_event->Signal();
}

std::string SbPlayerPipeline::AppendStatisticsString(
    const std::string& message) const {
  DCHECK(task_runner_->BelongsToCurrentThread());

  if (nullptr == video_stream_) {
    return message + ", playback statistics: n/a.";
  } else {
    return message + ", playback statistics: " +
           playback_statistics_.GetStatistics(
               video_stream_->video_decoder_config()) +
           '.';
  }
}

std::string SbPlayerPipeline::GetTimeInformation() const {
  auto round_time_in_seconds = [](const TimeDelta time) {
    const int64_t seconds = time.InSeconds();
    if (seconds < 15) {
      return seconds / 5 * 5;
    }
    if (seconds < 60) {
      return seconds / 15 * 15;
    }
    if (seconds < 3600) {
      return std::max(static_cast<int64_t>(60), seconds / 600 * 600);
    }
    return std::max(static_cast<int64_t>(3600), seconds / 18000 * 18000);
  };
  std::string time_since_start =
      std::to_string(round_time_in_seconds(base::StartupTimer::TimeElapsed())) +
      "s";
  std::string time_since_resume = !last_resume_time_.is_null()
                                      ? std::to_string(round_time_in_seconds(
                                            Time::Now() - last_resume_time_)) +
                                            "s"
                                      : "null";
  return "time since app start: " + time_since_start +
         ", time since last resume: " + time_since_resume;
}

void SbPlayerPipeline::RunSetDrmSystemReadyCB(
    DrmSystemReadyCB drm_system_ready_cb) {
  TRACE_EVENT0("cobalt::media", "SbPlayerPipeline::RunSetDrmSystemReadyCB");
  set_drm_system_ready_cb_time_ = Time::Now();
  set_drm_system_ready_cb_.Run(drm_system_ready_cb);
}

void SbPlayerPipeline::SetReadInProgress(DemuxerStream::Type type,
                                         bool in_progress) {
  if (type == DemuxerStream::AUDIO)
    audio_read_in_progress_ = in_progress;
  else
    video_read_in_progress_ = in_progress;
}

bool SbPlayerPipeline::GetReadInProgress(DemuxerStream::Type type) const {
  if (type == DemuxerStream::AUDIO) return audio_read_in_progress_;
  return video_read_in_progress_;
}

}  // namespace media
}  // namespace cobalt<|MERGE_RESOLUTION|>--- conflicted
+++ resolved
@@ -482,11 +482,7 @@
                     << media_time.InMicroseconds()
                     << ", last: " << last_media_time_ << ".";
     }
-<<<<<<< HEAD
-    media_time = base::TimeDelta::FromMicroseconds(last_media_time_.value());
-=======
     media_time = last_media_time_;
->>>>>>> 4dab6715
     retrograde_media_time_counter_++;
   } else if (retrograde_media_time_counter_ != 0) {
     DLOG(WARNING) << "Received " << retrograde_media_time_counter_
