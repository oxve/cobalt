/* Copyright (C) 1995-1998 Eric Young (eay@cryptsoft.com)
 * All rights reserved.
 *
 * This package is an SSL implementation written
 * by Eric Young (eay@cryptsoft.com).
 * The implementation was written so as to conform with Netscapes SSL.
 *
 * This library is free for commercial and non-commercial use as long as
 * the following conditions are aheared to.  The following conditions
 * apply to all code found in this distribution, be it the RC4, RSA,
 * lhash, DES, etc., code; not just the SSL code.  The SSL documentation
 * included with this distribution is covered by the same copyright terms
 * except that the holder is Tim Hudson (tjh@cryptsoft.com).
 *
 * Copyright remains Eric Young's, and as such any Copyright notices in
 * the code are not to be removed.
 * If this package is used in a product, Eric Young should be given attribution
 * as the author of the parts of the library used.
 * This can be in the form of a textual message at program startup or
 * in documentation (online or textual) provided with the package.
 *
 * Redistribution and use in source and binary forms, with or without
 * modification, are permitted provided that the following conditions
 * are met:
 * 1. Redistributions of source code must retain the copyright
 *    notice, this list of conditions and the following disclaimer.
 * 2. Redistributions in binary form must reproduce the above copyright
 *    notice, this list of conditions and the following disclaimer in the
 *    documentation and/or other materials provided with the distribution.
 * 3. All advertising materials mentioning features or use of this software
 *    must display the following acknowledgement:
 *    "This product includes cryptographic software written by
 *     Eric Young (eay@cryptsoft.com)"
 *    The word 'cryptographic' can be left out if the rouines from the library
 *    being used are not cryptographic related :-).
 * 4. If you include any Windows specific code (or a derivative thereof) from
 *    the apps directory (application code) you must include an acknowledgement:
 *    "This product includes software written by Tim Hudson (tjh@cryptsoft.com)"
 *
 * THIS SOFTWARE IS PROVIDED BY ERIC YOUNG ``AS IS'' AND
 * ANY EXPRESS OR IMPLIED WARRANTIES, INCLUDING, BUT NOT LIMITED TO, THE
 * IMPLIED WARRANTIES OF MERCHANTABILITY AND FITNESS FOR A PARTICULAR PURPOSE
 * ARE DISCLAIMED.  IN NO EVENT SHALL THE AUTHOR OR CONTRIBUTORS BE LIABLE
 * FOR ANY DIRECT, INDIRECT, INCIDENTAL, SPECIAL, EXEMPLARY, OR CONSEQUENTIAL
 * DAMAGES (INCLUDING, BUT NOT LIMITED TO, PROCUREMENT OF SUBSTITUTE GOODS
 * OR SERVICES; LOSS OF USE, DATA, OR PROFITS; OR BUSINESS INTERRUPTION)
 * HOWEVER CAUSED AND ON ANY THEORY OF LIABILITY, WHETHER IN CONTRACT, STRICT
 * LIABILITY, OR TORT (INCLUDING NEGLIGENCE OR OTHERWISE) ARISING IN ANY WAY
 * OUT OF THE USE OF THIS SOFTWARE, EVEN IF ADVISED OF THE POSSIBILITY OF
 * SUCH DAMAGE.
 *
 * The licence and distribution terms for any publically available version or
 * derivative of this code cannot be changed.  i.e. this code cannot simply be
 * copied and put under another distribution licence
 * [including the GNU Public Licence.]
 */
/* ====================================================================
 * Copyright (c) 1998-2007 The OpenSSL Project.  All rights reserved.
 *
 * Redistribution and use in source and binary forms, with or without
 * modification, are permitted provided that the following conditions
 * are met:
 *
 * 1. Redistributions of source code must retain the above copyright
 *    notice, this list of conditions and the following disclaimer.
 *
 * 2. Redistributions in binary form must reproduce the above copyright
 *    notice, this list of conditions and the following disclaimer in
 *    the documentation and/or other materials provided with the
 *    distribution.
 *
 * 3. All advertising materials mentioning features or use of this
 *    software must display the following acknowledgment:
 *    "This product includes software developed by the OpenSSL Project
 *    for use in the OpenSSL Toolkit. (http://www.openssl.org/)"
 *
 * 4. The names "OpenSSL Toolkit" and "OpenSSL Project" must not be used to
 *    endorse or promote products derived from this software without
 *    prior written permission. For written permission, please contact
 *    openssl-core@openssl.org.
 *
 * 5. Products derived from this software may not be called "OpenSSL"
 *    nor may "OpenSSL" appear in their names without prior written
 *    permission of the OpenSSL Project.
 *
 * 6. Redistributions of any form whatsoever must retain the following
 *    acknowledgment:
 *    "This product includes software developed by the OpenSSL Project
 *    for use in the OpenSSL Toolkit (http://www.openssl.org/)"
 *
 * THIS SOFTWARE IS PROVIDED BY THE OpenSSL PROJECT ``AS IS'' AND ANY
 * EXPRESSED OR IMPLIED WARRANTIES, INCLUDING, BUT NOT LIMITED TO, THE
 * IMPLIED WARRANTIES OF MERCHANTABILITY AND FITNESS FOR A PARTICULAR
 * PURPOSE ARE DISCLAIMED.  IN NO EVENT SHALL THE OpenSSL PROJECT OR
 * ITS CONTRIBUTORS BE LIABLE FOR ANY DIRECT, INDIRECT, INCIDENTAL,
 * SPECIAL, EXEMPLARY, OR CONSEQUENTIAL DAMAGES (INCLUDING, BUT
 * NOT LIMITED TO, PROCUREMENT OF SUBSTITUTE GOODS OR SERVICES;
 * LOSS OF USE, DATA, OR PROFITS; OR BUSINESS INTERRUPTION)
 * HOWEVER CAUSED AND ON ANY THEORY OF LIABILITY, WHETHER IN CONTRACT,
 * STRICT LIABILITY, OR TORT (INCLUDING NEGLIGENCE OR OTHERWISE)
 * ARISING IN ANY WAY OUT OF THE USE OF THIS SOFTWARE, EVEN IF ADVISED
 * OF THE POSSIBILITY OF SUCH DAMAGE.
 * ====================================================================
 *
 * This product includes cryptographic software written by Eric Young
 * (eay@cryptsoft.com).  This product includes software written by Tim
 * Hudson (tjh@cryptsoft.com).
 *
 */
/* ====================================================================
 * Copyright 2002 Sun Microsystems, Inc. ALL RIGHTS RESERVED.
 * ECC cipher suite support in OpenSSL originally developed by
 * SUN MICROSYSTEMS, INC., and contributed to the OpenSSL project.
 */
/* ====================================================================
 * Copyright 2005 Nokia. All rights reserved.
 *
 * The portions of the attached software ("Contribution") is developed by
 * Nokia Corporation and is licensed pursuant to the OpenSSL open source
 * license.
 *
 * The Contribution, originally written by Mika Kousa and Pasi Eronen of
 * Nokia Corporation, consists of the "PSK" (Pre-Shared Key) ciphersuites
 * support (see RFC 4279) to OpenSSL.
 *
 * No patent licenses or other rights except those expressly stated in
 * the OpenSSL open source license shall be deemed granted or received
 * expressly, by implication, estoppel, or otherwise.
 *
 * No assurances are provided by Nokia that the Contribution does not
 * infringe the patent or other intellectual property rights of any third
 * party or that the license provides you with all the necessary rights
 * to make use of the Contribution.
 *
 * THE SOFTWARE IS PROVIDED "AS IS" WITHOUT WARRANTY OF ANY KIND. IN
 * ADDITION TO THE DISCLAIMERS INCLUDED IN THE LICENSE, NOKIA
 * SPECIFICALLY DISCLAIMS ANY LIABILITY FOR CLAIMS BROUGHT BY YOU OR ANY
 * OTHER ENTITY BASED ON INFRINGEMENT OF INTELLECTUAL PROPERTY RIGHTS OR
 * OTHERWISE.
 */

#ifndef OPENSSL_HEADER_SSL_INTERNAL_H
#define OPENSSL_HEADER_SSL_INTERNAL_H

#include <openssl/base.h>

#include <stdlib.h>

#include <initializer_list>
#include <limits>
#include <new>
#include <type_traits>
#include <utility>

#include <openssl/aead.h>
#include <openssl/curve25519.h>
#include <openssl/err.h>
#include <openssl/hpke.h>
#include <openssl/lhash.h>
#include <openssl/mem.h>
#include <openssl/span.h>
#include <openssl/ssl.h>
#include <openssl/stack.h>

#include "../crypto/err/internal.h"
#include "../crypto/internal.h"
#include "../crypto/lhash/internal.h"


#if defined(OPENSSL_WINDOWS)
// Windows defines struct timeval in winsock2.h.
OPENSSL_MSVC_PRAGMA(warning(push, 3))
#include <winsock2.h>
OPENSSL_MSVC_PRAGMA(warning(pop))
#else
#include <sys/time.h>
#endif


BSSL_NAMESPACE_BEGIN

struct SSL_CONFIG;
struct SSL_HANDSHAKE;
struct SSL_PROTOCOL_METHOD;
struct SSL_X509_METHOD;

// C++ utilities.

// New behaves like |new| but uses |OPENSSL_malloc| for memory allocation. It
// returns nullptr on allocation error. It only implements single-object
// allocation and not new T[n].
//
// Note: unlike |new|, this does not support non-public constructors.
template <typename T, typename... Args>
T *New(Args &&... args) {
  void *t = OPENSSL_malloc(sizeof(T));
  if (t == nullptr) {
    OPENSSL_PUT_ERROR(SSL, ERR_R_MALLOC_FAILURE);
    return nullptr;
  }
  return new (t) T(std::forward<Args>(args)...);
}

// Delete behaves like |delete| but uses |OPENSSL_free| to release memory.
//
// Note: unlike |delete| this does not support non-public destructors.
template <typename T>
void Delete(T *t) {
  if (t != nullptr) {
    t->~T();
    OPENSSL_free(t);
  }
}

// All types with kAllowUniquePtr set may be used with UniquePtr. Other types
// may be C structs which require a |BORINGSSL_MAKE_DELETER| registration.
namespace internal {
template <typename T>
struct DeleterImpl<T, typename std::enable_if<T::kAllowUniquePtr>::type> {
  static void Free(T *t) { Delete(t); }
};
}  // namespace internal

// MakeUnique behaves like |std::make_unique| but returns nullptr on allocation
// error.
template <typename T, typename... Args>
UniquePtr<T> MakeUnique(Args &&... args) {
  return UniquePtr<T>(New<T>(std::forward<Args>(args)...));
}

#if defined(BORINGSSL_ALLOW_CXX_RUNTIME)
#define HAS_VIRTUAL_DESTRUCTOR
#define PURE_VIRTUAL = 0
#else
// HAS_VIRTUAL_DESTRUCTOR should be declared in any base class which defines a
// virtual destructor. This avoids a dependency on |_ZdlPv| and prevents the
// class from being used with |delete|.
#define HAS_VIRTUAL_DESTRUCTOR \
  void operator delete(void *) { abort(); }

// PURE_VIRTUAL should be used instead of = 0 when defining pure-virtual
// functions. This avoids a dependency on |__cxa_pure_virtual| but loses
// compile-time checking.
#define PURE_VIRTUAL \
  { abort(); }
#endif

// Array<T> is an owning array of elements of |T|.
template <typename T>
class Array {
 public:
  // Array's default constructor creates an empty array.
  Array() {}
  Array(const Array &) = delete;
  Array(Array &&other) { *this = std::move(other); }

  ~Array() { Reset(); }

  Array &operator=(const Array &) = delete;
  Array &operator=(Array &&other) {
    Reset();
    other.Release(&data_, &size_);
    return *this;
  }

  const T *data() const { return data_; }
  T *data() { return data_; }
  size_t size() const { return size_; }
  bool empty() const { return size_ == 0; }

  const T &operator[](size_t i) const { return data_[i]; }
  T &operator[](size_t i) { return data_[i]; }

  T *begin() { return data_; }
  const T *begin() const { return data_; }
  T *end() { return data_ + size_; }
  const T *end() const { return data_ + size_; }

  void Reset() { Reset(nullptr, 0); }

  // Reset releases the current contents of the array and takes ownership of the
  // raw pointer supplied by the caller.
  void Reset(T *new_data, size_t new_size) {
    for (size_t i = 0; i < size_; i++) {
      data_[i].~T();
    }
    OPENSSL_free(data_);
    data_ = new_data;
    size_ = new_size;
  }

  // Release releases ownership of the array to a raw pointer supplied by the
  // caller.
  void Release(T **out, size_t *out_size) {
    *out = data_;
    *out_size = size_;
    data_ = nullptr;
    size_ = 0;
  }

  // Init replaces the array with a newly-allocated array of |new_size|
  // default-constructed copies of |T|. It returns true on success and false on
  // error.
  //
  // Note that if |T| is a primitive type like |uint8_t|, it is uninitialized.
  bool Init(size_t new_size) {
    Reset();
    if (new_size == 0) {
      return true;
    }

    if (new_size > std::numeric_limits<size_t>::max() / sizeof(T)) {
      OPENSSL_PUT_ERROR(SSL, ERR_R_OVERFLOW);
      return false;
    }
    data_ = reinterpret_cast<T *>(OPENSSL_malloc(new_size * sizeof(T)));
    if (data_ == nullptr) {
      OPENSSL_PUT_ERROR(SSL, ERR_R_MALLOC_FAILURE);
      return false;
    }
    size_ = new_size;
    for (size_t i = 0; i < size_; i++) {
      new (&data_[i]) T;
    }
    return true;
  }

  // CopyFrom replaces the array with a newly-allocated copy of |in|. It returns
  // true on success and false on error.
  bool CopyFrom(Span<const T> in) {
    if (!Init(in.size())) {
      return false;
    }
    OPENSSL_memcpy(data_, in.data(), sizeof(T) * in.size());
    return true;
  }

  // Shrink shrinks the stored size of the array to |new_size|. It crashes if
  // the new size is larger. Note this does not shrink the allocation itself.
  void Shrink(size_t new_size) {
    if (new_size > size_) {
      abort();
    }
    for (size_t i = new_size; i < size_; i++) {
      data_[i].~T();
    }
    size_ = new_size;
  }

 private:
  T *data_ = nullptr;
  size_t size_ = 0;
};

// GrowableArray<T> is an array that owns elements of |T|, backed by an
// Array<T>. When necessary, pushing will automatically trigger a resize.
//
// Note, for simplicity, this class currently differs from |std::vector| in that
// |T| must be efficiently default-constructible. Allocated elements beyond the
// end of the array are constructed and destructed.
template <typename T>
class GrowableArray {
 public:
  GrowableArray() = default;
  GrowableArray(const GrowableArray &) = delete;
  GrowableArray(GrowableArray &&other) { *this = std::move(other); }
  ~GrowableArray() {}

  GrowableArray &operator=(const GrowableArray &) = delete;
  GrowableArray &operator=(GrowableArray &&other) {
    size_ = other.size_;
    other.size_ = 0;
    array_ = std::move(other.array_);
    return *this;
  }

  const T *data() const { return array_.data(); }
  T *data() { return array_.data(); }
  size_t size() const { return size_; }
  bool empty() const { return size_ == 0; }

  const T &operator[](size_t i) const { return array_[i]; }
  T &operator[](size_t i) { return array_[i]; }

  T *begin() { return array_.data(); }
  const T *begin() const { return array_.data(); }
  T *end() { return array_.data() + size_; }
  const T *end() const { return array_.data() + size_; }

  void clear() {
    size_ = 0;
    array_.Reset();
  }

  // Push adds |elem| at the end of the internal array, growing if necessary. It
  // returns false when allocation fails.
  bool Push(T elem) {
    if (!MaybeGrow()) {
      return false;
    }
    array_[size_] = std::move(elem);
    size_++;
    return true;
  }

  // CopyFrom replaces the contents of the array with a copy of |in|. It returns
  // true on success and false on allocation error.
  bool CopyFrom(Span<const T> in) {
    if (!array_.CopyFrom(in)) {
      return false;
    }
    size_ = in.size();
    return true;
  }

 private:
  // If there is no room for one more element, creates a new backing array with
  // double the size of the old one and copies elements over.
  bool MaybeGrow() {
    if (array_.size() == 0) {
      return array_.Init(kDefaultSize);
    }
    // No need to grow if we have room for one more T.
    if (size_ < array_.size()) {
      return true;
    }
    // Double the array's size if it's safe to do so.
    if (array_.size() > std::numeric_limits<size_t>::max() / 2) {
      OPENSSL_PUT_ERROR(SSL, ERR_R_OVERFLOW);
      return false;
    }
    Array<T> new_array;
    if (!new_array.Init(array_.size() * 2)) {
      return false;
    }
    for (size_t i = 0; i < array_.size(); i++) {
      new_array[i] = std::move(array_[i]);
    }
    array_ = std::move(new_array);

    return true;
  }

  // |size_| is the number of elements stored in this GrowableArray.
  size_t size_ = 0;
  // |array_| is the backing array. Note that |array_.size()| is this
  // GrowableArray's current capacity and that |size_ <= array_.size()|.
  Array<T> array_;
  // |kDefaultSize| is the default initial size of the backing array.
  static constexpr size_t kDefaultSize = 16;
};

// CBBFinishArray behaves like |CBB_finish| but stores the result in an Array.
OPENSSL_EXPORT bool CBBFinishArray(CBB *cbb, Array<uint8_t> *out);


// Protocol versions.
//
// Due to DTLS's historical wire version differences, we maintain two notions of
// version.
//
// The "version" or "wire version" is the actual 16-bit value that appears on
// the wire. It uniquely identifies a version and is also used at API
// boundaries. The set of supported versions differs between TLS and DTLS. Wire
// versions are opaque values and may not be compared numerically.
//
// The "protocol version" identifies the high-level handshake variant being
// used. DTLS versions map to the corresponding TLS versions. Protocol versions
// are sequential and may be compared numerically.

// ssl_protocol_version_from_wire sets |*out| to the protocol version
// corresponding to wire version |version| and returns true. If |version| is not
// a valid TLS or DTLS version, it returns false.
//
// Note this simultaneously handles both DTLS and TLS. Use one of the
// higher-level functions below for most operations.
bool ssl_protocol_version_from_wire(uint16_t *out, uint16_t version);

// ssl_get_version_range sets |*out_min_version| and |*out_max_version| to the
// minimum and maximum enabled protocol versions, respectively.
bool ssl_get_version_range(const SSL_HANDSHAKE *hs, uint16_t *out_min_version,
                           uint16_t *out_max_version);

// ssl_supports_version returns whether |hs| supports |version|.
bool ssl_supports_version(const SSL_HANDSHAKE *hs, uint16_t version);

// ssl_method_supports_version returns whether |method| supports |version|.
bool ssl_method_supports_version(const SSL_PROTOCOL_METHOD *method,
                                 uint16_t version);

// ssl_add_supported_versions writes the supported versions of |hs| to |cbb|, in
// decreasing preference order. The version list is filtered to those whose
// protocol version is at least |extra_min_version|.
bool ssl_add_supported_versions(const SSL_HANDSHAKE *hs, CBB *cbb,
                                uint16_t extra_min_version);

// ssl_negotiate_version negotiates a common version based on |hs|'s preferences
// and the peer preference list in |peer_versions|. On success, it returns true
// and sets |*out_version| to the selected version. Otherwise, it returns false
// and sets |*out_alert| to an alert to send.
bool ssl_negotiate_version(SSL_HANDSHAKE *hs, uint8_t *out_alert,
                           uint16_t *out_version, const CBS *peer_versions);

// ssl_protocol_version returns |ssl|'s protocol version. It is an error to
// call this function before the version is determined.
uint16_t ssl_protocol_version(const SSL *ssl);

// Cipher suites.

BSSL_NAMESPACE_END

struct ssl_cipher_st {
  // name is the OpenSSL name for the cipher.
  const char *name;
  // standard_name is the IETF name for the cipher.
  const char *standard_name;
  // id is the cipher suite value bitwise OR-d with 0x03000000.
  uint32_t id;

  // algorithm_* determine the cipher suite. See constants below for the values.
  uint32_t algorithm_mkey;
  uint32_t algorithm_auth;
  uint32_t algorithm_enc;
  uint32_t algorithm_mac;
  uint32_t algorithm_prf;
};

BSSL_NAMESPACE_BEGIN

// Bits for |algorithm_mkey| (key exchange algorithm).
#define SSL_kRSA 0x00000001u
#define SSL_kECDHE 0x00000002u
// SSL_kPSK is only set for plain PSK, not ECDHE_PSK.
#define SSL_kPSK 0x00000004u
#define SSL_kGENERIC 0x00000008u

// Bits for |algorithm_auth| (server authentication).
#define SSL_aRSA 0x00000001u
#define SSL_aECDSA 0x00000002u
// SSL_aPSK is set for both PSK and ECDHE_PSK.
#define SSL_aPSK 0x00000004u
#define SSL_aGENERIC 0x00000008u

#define SSL_aCERT (SSL_aRSA | SSL_aECDSA)

// Bits for |algorithm_enc| (symmetric encryption).
#define SSL_3DES 0x00000001u
#define SSL_AES128 0x00000002u
#define SSL_AES256 0x00000004u
#define SSL_AES128GCM 0x00000008u
#define SSL_AES256GCM 0x00000010u
#define SSL_eNULL 0x00000020u
#define SSL_CHACHA20POLY1305 0x00000040u

#define SSL_AES (SSL_AES128 | SSL_AES256 | SSL_AES128GCM | SSL_AES256GCM)

// Bits for |algorithm_mac| (symmetric authentication).
#define SSL_SHA1 0x00000001u
// SSL_AEAD is set for all AEADs.
#define SSL_AEAD 0x00000002u

// Bits for |algorithm_prf| (handshake digest).
#define SSL_HANDSHAKE_MAC_DEFAULT 0x1
#define SSL_HANDSHAKE_MAC_SHA256 0x2
#define SSL_HANDSHAKE_MAC_SHA384 0x4

// SSL_MAX_MD_SIZE is size of the largest hash function used in TLS, SHA-384.
#define SSL_MAX_MD_SIZE 48

// An SSLCipherPreferenceList contains a list of SSL_CIPHERs with equal-
// preference groups. For TLS clients, the groups are moot because the server
// picks the cipher and groups cannot be expressed on the wire. However, for
// servers, the equal-preference groups allow the client's preferences to be
// partially respected. (This only has an effect with
// SSL_OP_CIPHER_SERVER_PREFERENCE).
//
// The equal-preference groups are expressed by grouping SSL_CIPHERs together.
// All elements of a group have the same priority: no ordering is expressed
// within a group.
//
// The values in |ciphers| are in one-to-one correspondence with
// |in_group_flags|. (That is, sk_SSL_CIPHER_num(ciphers) is the number of
// bytes in |in_group_flags|.) The bytes in |in_group_flags| are either 1, to
// indicate that the corresponding SSL_CIPHER is not the last element of a
// group, or 0 to indicate that it is.
//
// For example, if |in_group_flags| contains all zeros then that indicates a
// traditional, fully-ordered preference. Every SSL_CIPHER is the last element
// of the group (i.e. they are all in a one-element group).
//
// For a more complex example, consider:
//   ciphers:        A  B  C  D  E  F
//   in_group_flags: 1  1  0  0  1  0
//
// That would express the following, order:
//
//    A         E
//    B -> D -> F
//    C
struct SSLCipherPreferenceList {
  static constexpr bool kAllowUniquePtr = true;

  SSLCipherPreferenceList() = default;
  ~SSLCipherPreferenceList();

  bool Init(UniquePtr<STACK_OF(SSL_CIPHER)> ciphers,
            Span<const bool> in_group_flags);
  bool Init(const SSLCipherPreferenceList &);

  void Remove(const SSL_CIPHER *cipher);

  UniquePtr<STACK_OF(SSL_CIPHER)> ciphers;
  bool *in_group_flags = nullptr;
};

// AllCiphers returns an array of all supported ciphers, sorted by id.
Span<const SSL_CIPHER> AllCiphers();

// ssl_cipher_get_evp_aead sets |*out_aead| to point to the correct EVP_AEAD
// object for |cipher| protocol version |version|. It sets |*out_mac_secret_len|
// and |*out_fixed_iv_len| to the MAC key length and fixed IV length,
// respectively. The MAC key length is zero except for legacy block and stream
// ciphers. It returns true on success and false on error.
bool ssl_cipher_get_evp_aead(const EVP_AEAD **out_aead,
                             size_t *out_mac_secret_len,
                             size_t *out_fixed_iv_len, const SSL_CIPHER *cipher,
                             uint16_t version, bool is_dtls);

// ssl_get_handshake_digest returns the |EVP_MD| corresponding to |version| and
// |cipher|.
const EVP_MD *ssl_get_handshake_digest(uint16_t version,
                                       const SSL_CIPHER *cipher);

// ssl_create_cipher_list evaluates |rule_str|. It sets |*out_cipher_list| to a
// newly-allocated |SSLCipherPreferenceList| containing the result. It returns
// true on success and false on failure. If |strict| is true, nonsense will be
// rejected. If false, nonsense will be silently ignored. An empty result is
// considered an error regardless of |strict|.
bool ssl_create_cipher_list(UniquePtr<SSLCipherPreferenceList> *out_cipher_list,
                            const char *rule_str, bool strict);

// ssl_cipher_auth_mask_for_key returns the mask of cipher |algorithm_auth|
// values suitable for use with |key| in TLS 1.2 and below.
uint32_t ssl_cipher_auth_mask_for_key(const EVP_PKEY *key);

// ssl_cipher_uses_certificate_auth returns whether |cipher| authenticates the
// server and, optionally, the client with a certificate.
bool ssl_cipher_uses_certificate_auth(const SSL_CIPHER *cipher);

// ssl_cipher_requires_server_key_exchange returns whether |cipher| requires a
// ServerKeyExchange message.
//
// This function may return false while still allowing |cipher| an optional
// ServerKeyExchange. This is the case for plain PSK ciphers.
bool ssl_cipher_requires_server_key_exchange(const SSL_CIPHER *cipher);

// ssl_cipher_get_record_split_len, for TLS 1.0 CBC mode ciphers, returns the
// length of an encrypted 1-byte record, for use in record-splitting. Otherwise
// it returns zero.
size_t ssl_cipher_get_record_split_len(const SSL_CIPHER *cipher);

// ssl_choose_tls13_cipher returns an |SSL_CIPHER| corresponding with the best
// available from |cipher_suites| compatible with |version| and |group_id|. It
// returns NULL if there isn't a compatible cipher.
const SSL_CIPHER *ssl_choose_tls13_cipher(CBS cipher_suites, uint16_t version,
                                          uint16_t group_id);


// Transcript layer.

// SSLTranscript maintains the handshake transcript as a combination of a
// buffer and running hash.
class SSLTranscript {
 public:
  SSLTranscript();
  ~SSLTranscript();

  SSLTranscript(SSLTranscript &&other) = default;
  SSLTranscript &operator=(SSLTranscript &&other) = default;

  // Init initializes the handshake transcript. If called on an existing
  // transcript, it resets the transcript and hash. It returns true on success
  // and false on failure.
  bool Init();

  // InitHash initializes the handshake hash based on the PRF and contents of
  // the handshake transcript. Subsequent calls to |Update| will update the
  // rolling hash. It returns one on success and zero on failure. It is an error
  // to call this function after the handshake buffer is released. This may be
  // called multiple times to change the hash function.
  bool InitHash(uint16_t version, const SSL_CIPHER *cipher);

  // UpdateForHelloRetryRequest resets the rolling hash with the
  // HelloRetryRequest construction. It returns true on success and false on
  // failure. It is an error to call this function before the handshake buffer
  // is released.
  bool UpdateForHelloRetryRequest();

  // CopyToHashContext initializes |ctx| with |digest| and the data thus far in
  // the transcript. It returns true on success and false on failure. If the
  // handshake buffer is still present, |digest| may be any supported digest.
  // Otherwise, |digest| must match the transcript hash.
  bool CopyToHashContext(EVP_MD_CTX *ctx, const EVP_MD *digest) const;

  Span<const uint8_t> buffer() const {
    return MakeConstSpan(reinterpret_cast<const uint8_t *>(buffer_->data),
                         buffer_->length);
  }

  // FreeBuffer releases the handshake buffer. Subsequent calls to
  // |Update| will not update the handshake buffer.
  void FreeBuffer();

  // DigestLen returns the length of the PRF hash.
  size_t DigestLen() const;

  // Digest returns the PRF hash. For TLS 1.1 and below, this is
  // |EVP_md5_sha1|.
  const EVP_MD *Digest() const;

  // Update adds |in| to the handshake buffer and handshake hash, whichever is
  // enabled. It returns true on success and false on failure.
  bool Update(Span<const uint8_t> in);

  // GetHash writes the handshake hash to |out| which must have room for at
  // least |DigestLen| bytes. On success, it returns true and sets |*out_len| to
  // the number of bytes written. Otherwise, it returns false.
  bool GetHash(uint8_t *out, size_t *out_len) const;

  // GetFinishedMAC computes the MAC for the Finished message into the bytes
  // pointed by |out| and writes the number of bytes to |*out_len|. |out| must
  // have room for |EVP_MAX_MD_SIZE| bytes. It returns true on success and false
  // on failure.
  bool GetFinishedMAC(uint8_t *out, size_t *out_len, const SSL_SESSION *session,
                      bool from_server) const;

 private:
  // buffer_, if non-null, contains the handshake transcript.
  UniquePtr<BUF_MEM> buffer_;
  // hash, if initialized with an |EVP_MD|, maintains the handshake hash.
  ScopedEVP_MD_CTX hash_;
};

// tls1_prf computes the PRF function for |ssl|. It fills |out|, using |secret|
// as the secret and |label| as the label. |seed1| and |seed2| are concatenated
// to form the seed parameter. It returns true on success and false on failure.
bool tls1_prf(const EVP_MD *digest, Span<uint8_t> out,
              Span<const uint8_t> secret, Span<const char> label,
              Span<const uint8_t> seed1, Span<const uint8_t> seed2);


// Encryption layer.

// SSLAEADContext contains information about an AEAD that is being used to
// encrypt an SSL connection.
class SSLAEADContext {
 public:
  SSLAEADContext(uint16_t version, bool is_dtls, const SSL_CIPHER *cipher);
  ~SSLAEADContext();
  static constexpr bool kAllowUniquePtr = true;

  SSLAEADContext(const SSLAEADContext &&) = delete;
  SSLAEADContext &operator=(const SSLAEADContext &&) = delete;

  // CreateNullCipher creates an |SSLAEADContext| for the null cipher.
  static UniquePtr<SSLAEADContext> CreateNullCipher(bool is_dtls);

  // Create creates an |SSLAEADContext| using the supplied key material. It
  // returns nullptr on error. Only one of |Open| or |Seal| may be used with the
  // resulting object, depending on |direction|. |version| is the normalized
  // protocol version, so DTLS 1.0 is represented as 0x0301, not 0xffef.
  static UniquePtr<SSLAEADContext> Create(enum evp_aead_direction_t direction,
                                          uint16_t version, bool is_dtls,
                                          const SSL_CIPHER *cipher,
                                          Span<const uint8_t> enc_key,
                                          Span<const uint8_t> mac_key,
                                          Span<const uint8_t> fixed_iv);

  // CreatePlaceholderForQUIC creates a placeholder |SSLAEADContext| for the
  // given cipher and version. The resulting object can be queried for various
  // properties but cannot encrypt or decrypt data.
  static UniquePtr<SSLAEADContext> CreatePlaceholderForQUIC(
      uint16_t version, const SSL_CIPHER *cipher);

  // SetVersionIfNullCipher sets the version the SSLAEADContext for the null
  // cipher, to make version-specific determinations in the record layer prior
  // to a cipher being selected.
  void SetVersionIfNullCipher(uint16_t version);

  // ProtocolVersion returns the protocol version associated with this
  // SSLAEADContext. It can only be called once |version_| has been set to a
  // valid value.
  uint16_t ProtocolVersion() const;

  // RecordVersion returns the record version that should be used with this
  // SSLAEADContext for record construction and crypto.
  uint16_t RecordVersion() const;

  const SSL_CIPHER *cipher() const { return cipher_; }

  // is_null_cipher returns true if this is the null cipher.
  bool is_null_cipher() const { return !cipher_; }

  // ExplicitNonceLen returns the length of the explicit nonce.
  size_t ExplicitNonceLen() const;

  // MaxOverhead returns the maximum overhead of calling |Seal|.
  size_t MaxOverhead() const;

  // SuffixLen calculates the suffix length written by |SealScatter| and writes
  // it to |*out_suffix_len|. It returns true on success and false on error.
  // |in_len| and |extra_in_len| should equal the argument of the same names
  // passed to |SealScatter|.
  bool SuffixLen(size_t *out_suffix_len, size_t in_len,
                 size_t extra_in_len) const;

  // CiphertextLen calculates the total ciphertext length written by
  // |SealScatter| and writes it to |*out_len|. It returns true on success and
  // false on error. |in_len| and |extra_in_len| should equal the argument of
  // the same names passed to |SealScatter|.
  bool CiphertextLen(size_t *out_len, size_t in_len, size_t extra_in_len) const;

  // Open authenticates and decrypts |in| in-place. On success, it sets |*out|
  // to the plaintext in |in| and returns true.  Otherwise, it returns
  // false. The output will always be |ExplicitNonceLen| bytes ahead of |in|.
  bool Open(Span<uint8_t> *out, uint8_t type, uint16_t record_version,
            const uint8_t seqnum[8], Span<const uint8_t> header,
            Span<uint8_t> in);

  // Seal encrypts and authenticates |in_len| bytes from |in| and writes the
  // result to |out|. It returns true on success and false on error.
  //
  // If |in| and |out| alias then |out| + |ExplicitNonceLen| must be == |in|.
  bool Seal(uint8_t *out, size_t *out_len, size_t max_out, uint8_t type,
            uint16_t record_version, const uint8_t seqnum[8],
            Span<const uint8_t> header, const uint8_t *in, size_t in_len);

  // SealScatter encrypts and authenticates |in_len| bytes from |in| and splits
  // the result between |out_prefix|, |out| and |out_suffix|. It returns one on
  // success and zero on error.
  //
  // On successful return, exactly |ExplicitNonceLen| bytes are written to
  // |out_prefix|, |in_len| bytes to |out|, and |SuffixLen| bytes to
  // |out_suffix|.
  //
  // |extra_in| may point to an additional plaintext buffer. If present,
  // |extra_in_len| additional bytes are encrypted and authenticated, and the
  // ciphertext is written to the beginning of |out_suffix|. |SuffixLen| should
  // be used to size |out_suffix| accordingly.
  //
  // If |in| and |out| alias then |out| must be == |in|. Other arguments may not
  // alias anything.
  bool SealScatter(uint8_t *out_prefix, uint8_t *out, uint8_t *out_suffix,
                   uint8_t type, uint16_t record_version,
                   const uint8_t seqnum[8], Span<const uint8_t> header,
                   const uint8_t *in, size_t in_len, const uint8_t *extra_in,
                   size_t extra_in_len);

  bool GetIV(const uint8_t **out_iv, size_t *out_iv_len) const;

 private:
  // GetAdditionalData returns the additional data, writing into |storage| if
  // necessary.
  Span<const uint8_t> GetAdditionalData(uint8_t storage[13], uint8_t type,
                                        uint16_t record_version,
                                        const uint8_t seqnum[8],
                                        size_t plaintext_len,
                                        Span<const uint8_t> header);

  const SSL_CIPHER *cipher_;
  ScopedEVP_AEAD_CTX ctx_;
  // fixed_nonce_ contains any bytes of the nonce that are fixed for all
  // records.
  uint8_t fixed_nonce_[12];
  uint8_t fixed_nonce_len_ = 0, variable_nonce_len_ = 0;
  // version_ is the wire version that should be used with this AEAD.
  uint16_t version_;
  // is_dtls_ is whether DTLS is being used with this AEAD.
  bool is_dtls_;
  // variable_nonce_included_in_record_ is true if the variable nonce
  // for a record is included as a prefix before the ciphertext.
  bool variable_nonce_included_in_record_ : 1;
  // random_variable_nonce_ is true if the variable nonce is
  // randomly generated, rather than derived from the sequence
  // number.
  bool random_variable_nonce_ : 1;
  // xor_fixed_nonce_ is true if the fixed nonce should be XOR'd into the
  // variable nonce rather than prepended.
  bool xor_fixed_nonce_ : 1;
  // omit_length_in_ad_ is true if the length should be omitted in the
  // AEAD's ad parameter.
  bool omit_length_in_ad_ : 1;
  // ad_is_header_ is true if the AEAD's ad parameter is the record header.
  bool ad_is_header_ : 1;
};


// DTLS replay bitmap.

// DTLS1_BITMAP maintains a sliding window of 64 sequence numbers to detect
// replayed packets. It should be initialized by zeroing every field.
struct DTLS1_BITMAP {
  // map is a bit mask of the last 64 sequence numbers. Bit
  // |1<<i| corresponds to |max_seq_num - i|.
  uint64_t map = 0;
  // max_seq_num is the largest sequence number seen so far as a 64-bit
  // integer.
  uint64_t max_seq_num = 0;
};


// Record layer.

// ssl_record_sequence_update increments the sequence number in |seq|. It
// returns true on success and false on wraparound.
bool ssl_record_sequence_update(uint8_t *seq, size_t seq_len);

// ssl_record_prefix_len returns the length of the prefix before the ciphertext
// of a record for |ssl|.
//
// TODO(davidben): Expose this as part of public API once the high-level
// buffer-free APIs are available.
size_t ssl_record_prefix_len(const SSL *ssl);

enum ssl_open_record_t {
  ssl_open_record_success,
  ssl_open_record_discard,
  ssl_open_record_partial,
  ssl_open_record_close_notify,
  ssl_open_record_error,
};

// tls_open_record decrypts a record from |in| in-place.
//
// If the input did not contain a complete record, it returns
// |ssl_open_record_partial|. It sets |*out_consumed| to the total number of
// bytes necessary. It is guaranteed that a successful call to |tls_open_record|
// will consume at least that many bytes.
//
// Otherwise, it sets |*out_consumed| to the number of bytes of input
// consumed. Note that input may be consumed on all return codes if a record was
// decrypted.
//
// On success, it returns |ssl_open_record_success|. It sets |*out_type| to the
// record type and |*out| to the record body in |in|. Note that |*out| may be
// empty.
//
// If a record was successfully processed but should be discarded, it returns
// |ssl_open_record_discard|.
//
// If a record was successfully processed but is a close_notify, it returns
// |ssl_open_record_close_notify|.
//
// On failure or fatal alert, it returns |ssl_open_record_error| and sets
// |*out_alert| to an alert to emit, or zero if no alert should be emitted.
enum ssl_open_record_t tls_open_record(SSL *ssl, uint8_t *out_type,
                                       Span<uint8_t> *out, size_t *out_consumed,
                                       uint8_t *out_alert, Span<uint8_t> in);

// dtls_open_record implements |tls_open_record| for DTLS. It only returns
// |ssl_open_record_partial| if |in| was empty and sets |*out_consumed| to
// zero. The caller should read one packet and try again.
enum ssl_open_record_t dtls_open_record(SSL *ssl, uint8_t *out_type,
                                        Span<uint8_t> *out,
                                        size_t *out_consumed,
                                        uint8_t *out_alert, Span<uint8_t> in);

// ssl_seal_align_prefix_len returns the length of the prefix before the start
// of the bulk of the ciphertext when sealing a record with |ssl|. Callers may
// use this to align buffers.
//
// Note when TLS 1.0 CBC record-splitting is enabled, this includes the one byte
// record and is the offset into second record's ciphertext. Thus sealing a
// small record may result in a smaller output than this value.
//
// TODO(davidben): Is this alignment valuable? Record-splitting makes this a
// mess.
size_t ssl_seal_align_prefix_len(const SSL *ssl);

// tls_seal_record seals a new record of type |type| and body |in| and writes it
// to |out|. At most |max_out| bytes will be written. It returns true on success
// and false on error. If enabled, |tls_seal_record| implements TLS 1.0 CBC
// 1/n-1 record splitting and may write two records concatenated.
//
// For a large record, the bulk of the ciphertext will begin
// |ssl_seal_align_prefix_len| bytes into out. Aligning |out| appropriately may
// improve performance. It writes at most |in_len| + |SSL_max_seal_overhead|
// bytes to |out|.
//
// |in| and |out| may not alias.
bool tls_seal_record(SSL *ssl, uint8_t *out, size_t *out_len, size_t max_out,
                     uint8_t type, const uint8_t *in, size_t in_len);

enum dtls1_use_epoch_t {
  dtls1_use_previous_epoch,
  dtls1_use_current_epoch,
};

// dtls_max_seal_overhead returns the maximum overhead, in bytes, of sealing a
// record.
size_t dtls_max_seal_overhead(const SSL *ssl, enum dtls1_use_epoch_t use_epoch);

// dtls_seal_prefix_len returns the number of bytes of prefix to reserve in
// front of the plaintext when sealing a record in-place.
size_t dtls_seal_prefix_len(const SSL *ssl, enum dtls1_use_epoch_t use_epoch);

// dtls_seal_record implements |tls_seal_record| for DTLS. |use_epoch| selects
// which epoch's cipher state to use. Unlike |tls_seal_record|, |in| and |out|
// may alias but, if they do, |in| must be exactly |dtls_seal_prefix_len| bytes
// ahead of |out|.
bool dtls_seal_record(SSL *ssl, uint8_t *out, size_t *out_len, size_t max_out,
                      uint8_t type, const uint8_t *in, size_t in_len,
                      enum dtls1_use_epoch_t use_epoch);

// ssl_process_alert processes |in| as an alert and updates |ssl|'s shutdown
// state. It returns one of |ssl_open_record_discard|, |ssl_open_record_error|,
// |ssl_open_record_close_notify|, or |ssl_open_record_fatal_alert| as
// appropriate.
enum ssl_open_record_t ssl_process_alert(SSL *ssl, uint8_t *out_alert,
                                         Span<const uint8_t> in);


// Private key operations.

// ssl_has_private_key returns whether |hs| has a private key configured.
bool ssl_has_private_key(const SSL_HANDSHAKE *hs);

// ssl_private_key_* perform the corresponding operation on
// |SSL_PRIVATE_KEY_METHOD|. If there is a custom private key configured, they
// call the corresponding function or |complete| depending on whether there is a
// pending operation. Otherwise, they implement the operation with
// |EVP_PKEY|.

enum ssl_private_key_result_t ssl_private_key_sign(
    SSL_HANDSHAKE *hs, uint8_t *out, size_t *out_len, size_t max_out,
    uint16_t sigalg, Span<const uint8_t> in);

enum ssl_private_key_result_t ssl_private_key_decrypt(SSL_HANDSHAKE *hs,
                                                      uint8_t *out,
                                                      size_t *out_len,
                                                      size_t max_out,
                                                      Span<const uint8_t> in);

// ssl_private_key_supports_signature_algorithm returns whether |hs|'s private
// key supports |sigalg|.
bool ssl_private_key_supports_signature_algorithm(SSL_HANDSHAKE *hs,
                                                  uint16_t sigalg);

// ssl_public_key_verify verifies that the |signature| is valid for the public
// key |pkey| and input |in|, using the signature algorithm |sigalg|.
bool ssl_public_key_verify(SSL *ssl, Span<const uint8_t> signature,
                           uint16_t sigalg, EVP_PKEY *pkey,
                           Span<const uint8_t> in);


// Key shares.

// SSLKeyShare abstracts over Diffie-Hellman-like key exchanges.
class SSLKeyShare {
 public:
  virtual ~SSLKeyShare() {}
  static constexpr bool kAllowUniquePtr = true;
  HAS_VIRTUAL_DESTRUCTOR

  // Create returns a SSLKeyShare instance for use with group |group_id| or
  // nullptr on error.
  static UniquePtr<SSLKeyShare> Create(uint16_t group_id);

  // Create deserializes an SSLKeyShare instance previously serialized by
  // |Serialize|.
  static UniquePtr<SSLKeyShare> Create(CBS *in);

  // Serializes writes the group ID and private key, in a format that can be
  // read by |Create|.
  bool Serialize(CBB *out);

  // GroupID returns the group ID.
  virtual uint16_t GroupID() const PURE_VIRTUAL;

  // Offer generates a keypair and writes the public value to
  // |out_public_key|. It returns true on success and false on error.
  virtual bool Offer(CBB *out_public_key) PURE_VIRTUAL;

  // Accept performs a key exchange against the |peer_key| generated by |Offer|.
  // On success, it returns true, writes the public value to |out_public_key|,
  // and sets |*out_secret| to the shared secret. On failure, it returns false
  // and sets |*out_alert| to an alert to send to the peer.
  //
  // The default implementation calls |Offer| and then |Finish|, assuming a key
  // exchange protocol where the peers are symmetric.
  virtual bool Accept(CBB *out_public_key, Array<uint8_t> *out_secret,
                      uint8_t *out_alert, Span<const uint8_t> peer_key);

  // Finish performs a key exchange against the |peer_key| generated by
  // |Accept|. On success, it returns true and sets |*out_secret| to the shared
  // secret. On failure, it returns false and sets |*out_alert| to an alert to
  // send to the peer.
  virtual bool Finish(Array<uint8_t> *out_secret, uint8_t *out_alert,
                      Span<const uint8_t> peer_key) PURE_VIRTUAL;

  // SerializePrivateKey writes the private key to |out|, returning true if
  // successful and false otherwise. It should be called after |Offer|.
  virtual bool SerializePrivateKey(CBB *out) { return false; }

  // DeserializePrivateKey initializes the state of the key exchange from |in|,
  // returning true if successful and false otherwise.
  virtual bool DeserializePrivateKey(CBS *in) { return false; }
};

struct NamedGroup {
  int nid;
  uint16_t group_id;
  const char name[8], alias[11];
};

// NamedGroups returns all supported groups.
Span<const NamedGroup> NamedGroups();

// ssl_nid_to_group_id looks up the group corresponding to |nid|. On success, it
// sets |*out_group_id| to the group ID and returns true. Otherwise, it returns
// false.
bool ssl_nid_to_group_id(uint16_t *out_group_id, int nid);

// ssl_name_to_group_id looks up the group corresponding to the |name| string of
// length |len|. On success, it sets |*out_group_id| to the group ID and returns
// true. Otherwise, it returns false.
bool ssl_name_to_group_id(uint16_t *out_group_id, const char *name, size_t len);


// Handshake messages.

struct SSLMessage {
  bool is_v2_hello;
  uint8_t type;
  CBS body;
  // raw is the entire serialized handshake message, including the TLS or DTLS
  // message header.
  CBS raw;
};

// SSL_MAX_HANDSHAKE_FLIGHT is the number of messages, including
// ChangeCipherSpec, in the longest handshake flight. Currently this is the
// client's second leg in a full handshake when client certificates, NPN, and
// Channel ID, are all enabled.
#define SSL_MAX_HANDSHAKE_FLIGHT 7

extern const uint8_t kHelloRetryRequest[SSL3_RANDOM_SIZE];
extern const uint8_t kTLS12DowngradeRandom[8];
extern const uint8_t kTLS13DowngradeRandom[8];
extern const uint8_t kJDK11DowngradeRandom[8];

// ssl_max_handshake_message_len returns the maximum number of bytes permitted
// in a handshake message for |ssl|.
size_t ssl_max_handshake_message_len(const SSL *ssl);

// tls_can_accept_handshake_data returns whether |ssl| is able to accept more
// data into handshake buffer.
bool tls_can_accept_handshake_data(const SSL *ssl, uint8_t *out_alert);

// tls_has_unprocessed_handshake_data returns whether there is buffered
// handshake data that has not been consumed by |get_message|.
bool tls_has_unprocessed_handshake_data(const SSL *ssl);
bool tls_append_handshake_data(SSL *ssl, Span<const uint8_t> data);

// tls_append_handshake_data appends |data| to the handshake buffer. It returns
// true on success and false on allocation failure.
bool tls_append_handshake_data(SSL *ssl, Span<const uint8_t> data);

// dtls_has_unprocessed_handshake_data behaves like
// |tls_has_unprocessed_handshake_data| for DTLS.
bool dtls_has_unprocessed_handshake_data(const SSL *ssl);

// tls_flush_pending_hs_data flushes any handshake plaintext data.
bool tls_flush_pending_hs_data(SSL *ssl);

struct DTLS_OUTGOING_MESSAGE {
  DTLS_OUTGOING_MESSAGE() {}
  DTLS_OUTGOING_MESSAGE(const DTLS_OUTGOING_MESSAGE &) = delete;
  DTLS_OUTGOING_MESSAGE &operator=(const DTLS_OUTGOING_MESSAGE &) = delete;
  ~DTLS_OUTGOING_MESSAGE() { Clear(); }

  void Clear();

  uint8_t *data = nullptr;
  uint32_t len = 0;
  uint16_t epoch = 0;
  bool is_ccs = false;
};

// dtls_clear_outgoing_messages releases all buffered outgoing messages.
void dtls_clear_outgoing_messages(SSL *ssl);


// Callbacks.

// ssl_do_info_callback calls |ssl|'s info callback, if set.
void ssl_do_info_callback(const SSL *ssl, int type, int value);

// ssl_do_msg_callback calls |ssl|'s message callback, if set.
void ssl_do_msg_callback(const SSL *ssl, int is_write, int content_type,
                         Span<const uint8_t> in);


// Transport buffers.

class SSLBuffer {
 public:
  SSLBuffer() {}
  ~SSLBuffer() { Clear(); }

  SSLBuffer(const SSLBuffer &) = delete;
  SSLBuffer &operator=(const SSLBuffer &) = delete;

  uint8_t *data() { return buf_ + offset_; }
  size_t size() const { return size_; }
  bool empty() const { return size_ == 0; }
  size_t cap() const { return cap_; }

  Span<uint8_t> span() { return MakeSpan(data(), size()); }

  Span<uint8_t> remaining() {
    return MakeSpan(data() + size(), cap() - size());
  }

  // Clear releases the buffer.
  void Clear();

  // EnsureCap ensures the buffer has capacity at least |new_cap|, aligned such
  // that data written after |header_len| is aligned to a
  // |SSL3_ALIGN_PAYLOAD|-byte boundary. It returns true on success and false
  // on error.
  bool EnsureCap(size_t header_len, size_t new_cap);

  // DidWrite extends the buffer by |len|. The caller must have filled in to
  // this point.
  void DidWrite(size_t len);

  // Consume consumes |len| bytes from the front of the buffer.  The memory
  // consumed will remain valid until the next call to |DiscardConsumed| or
  // |Clear|.
  void Consume(size_t len);

  // DiscardConsumed discards the consumed bytes from the buffer. If the buffer
  // is now empty, it releases memory used by it.
  void DiscardConsumed();

 private:
  // buf_ is the memory allocated for this buffer.
  uint8_t *buf_ = nullptr;
  // offset_ is the offset into |buf_| which the buffer contents start at.
  uint16_t offset_ = 0;
  // size_ is the size of the buffer contents from |buf_| + |offset_|.
  uint16_t size_ = 0;
  // cap_ is how much memory beyond |buf_| + |offset_| is available.
  uint16_t cap_ = 0;
  // inline_buf_ is a static buffer for short reads.
  uint8_t inline_buf_[SSL3_RT_HEADER_LENGTH];
  // buf_allocated_ is true if |buf_| points to allocated data and must be freed
  // or false if it points into |inline_buf_|.
  bool buf_allocated_ = false;
};

// ssl_read_buffer_extend_to extends the read buffer to the desired length. For
// TLS, it reads to the end of the buffer until the buffer is |len| bytes
// long. For DTLS, it reads a new packet and ignores |len|. It returns one on
// success, zero on EOF, and a negative number on error.
//
// It is an error to call |ssl_read_buffer_extend_to| in DTLS when the buffer is
// non-empty.
int ssl_read_buffer_extend_to(SSL *ssl, size_t len);

// ssl_handle_open_record handles the result of passing |ssl->s3->read_buffer|
// to a record-processing function. If |ret| is a success or if the caller
// should retry, it returns one and sets |*out_retry|. Otherwise, it returns <=
// 0.
int ssl_handle_open_record(SSL *ssl, bool *out_retry, ssl_open_record_t ret,
                           size_t consumed, uint8_t alert);

// ssl_write_buffer_flush flushes the write buffer to the transport. It returns
// one on success and <= 0 on error. For DTLS, whether or not the write
// succeeds, the write buffer will be cleared.
int ssl_write_buffer_flush(SSL *ssl);


// Certificate functions.

// ssl_has_certificate returns whether a certificate and private key are
// configured.
bool ssl_has_certificate(const SSL_HANDSHAKE *hs);

// ssl_parse_cert_chain parses a certificate list from |cbs| in the format used
// by a TLS Certificate message. On success, it advances |cbs| and returns
// true. Otherwise, it returns false and sets |*out_alert| to an alert to send
// to the peer.
//
// If the list is non-empty then |*out_chain| and |*out_pubkey| will be set to
// the certificate chain and the leaf certificate's public key
// respectively. Otherwise, both will be set to nullptr.
//
// If the list is non-empty and |out_leaf_sha256| is non-NULL, it writes the
// SHA-256 hash of the leaf to |out_leaf_sha256|.
bool ssl_parse_cert_chain(uint8_t *out_alert,
                          UniquePtr<STACK_OF(CRYPTO_BUFFER)> *out_chain,
                          UniquePtr<EVP_PKEY> *out_pubkey,
                          uint8_t *out_leaf_sha256, CBS *cbs,
                          CRYPTO_BUFFER_POOL *pool);

// ssl_add_cert_chain adds |hs->ssl|'s certificate chain to |cbb| in the format
// used by a TLS Certificate message. If there is no certificate chain, it emits
// an empty certificate list. It returns true on success and false on error.
bool ssl_add_cert_chain(SSL_HANDSHAKE *hs, CBB *cbb);

enum ssl_key_usage_t {
  key_usage_digital_signature = 0,
  key_usage_encipherment = 2,
};

// ssl_cert_check_key_usage parses the DER-encoded, X.509 certificate in |in|
// and returns true if doesn't specify a key usage or, if it does, if it
// includes |bit|. Otherwise it pushes to the error queue and returns false.
bool ssl_cert_check_key_usage(const CBS *in, enum ssl_key_usage_t bit);

// ssl_cert_parse_pubkey extracts the public key from the DER-encoded, X.509
// certificate in |in|. It returns an allocated |EVP_PKEY| or else returns
// nullptr and pushes to the error queue.
UniquePtr<EVP_PKEY> ssl_cert_parse_pubkey(const CBS *in);

// ssl_parse_client_CA_list parses a CA list from |cbs| in the format used by a
// TLS CertificateRequest message. On success, it returns a newly-allocated
// |CRYPTO_BUFFER| list and advances |cbs|. Otherwise, it returns nullptr and
// sets |*out_alert| to an alert to send to the peer.
UniquePtr<STACK_OF(CRYPTO_BUFFER)> ssl_parse_client_CA_list(SSL *ssl,
                                                            uint8_t *out_alert,
                                                            CBS *cbs);

// ssl_has_client_CAs returns there are configured CAs.
bool ssl_has_client_CAs(const SSL_CONFIG *cfg);

// ssl_add_client_CA_list adds the configured CA list to |cbb| in the format
// used by a TLS CertificateRequest message. It returns true on success and
// false on error.
bool ssl_add_client_CA_list(SSL_HANDSHAKE *hs, CBB *cbb);

// ssl_check_leaf_certificate returns one if |pkey| and |leaf| are suitable as
// a server's leaf certificate for |hs|. Otherwise, it returns zero and pushes
// an error on the error queue.
bool ssl_check_leaf_certificate(SSL_HANDSHAKE *hs, EVP_PKEY *pkey,
                               const CRYPTO_BUFFER *leaf);

// ssl_on_certificate_selected is called once the certificate has been selected.
// It finalizes the certificate and initializes |hs->local_pubkey|. It returns
// true on success and false on error.
bool ssl_on_certificate_selected(SSL_HANDSHAKE *hs);


// TLS 1.3 key derivation.

// tls13_init_key_schedule initializes the handshake hash and key derivation
// state, and incorporates the PSK. The cipher suite and PRF hash must have been
// selected at this point. It returns true on success and false on error.
bool tls13_init_key_schedule(SSL_HANDSHAKE *hs, Span<const uint8_t> psk);

// tls13_init_early_key_schedule initializes the handshake hash and key
// derivation state from |session| for use with 0-RTT. It returns one on success
// and zero on error.
bool tls13_init_early_key_schedule(SSL_HANDSHAKE *hs,
                                   const SSL_SESSION *session);

// tls13_advance_key_schedule incorporates |in| into the key schedule with
// HKDF-Extract. It returns true on success and false on error.
bool tls13_advance_key_schedule(SSL_HANDSHAKE *hs, Span<const uint8_t> in);

// tls13_set_traffic_key sets the read or write traffic keys to
// |traffic_secret|. The version and cipher suite are determined from |session|.
// It returns true on success and false on error.
bool tls13_set_traffic_key(SSL *ssl, enum ssl_encryption_level_t level,
                           enum evp_aead_direction_t direction,
                           const SSL_SESSION *session,
                           Span<const uint8_t> traffic_secret);

// tls13_derive_early_secret derives the early traffic secret. It returns true
// on success and false on error.
bool tls13_derive_early_secret(SSL_HANDSHAKE *hs);

// tls13_derive_handshake_secrets derives the handshake traffic secret. It
// returns true on success and false on error.
bool tls13_derive_handshake_secrets(SSL_HANDSHAKE *hs);

// tls13_rotate_traffic_key derives the next read or write traffic secret. It
// returns true on success and false on error.
bool tls13_rotate_traffic_key(SSL *ssl, enum evp_aead_direction_t direction);

// tls13_derive_application_secrets derives the initial application data traffic
// and exporter secrets based on the handshake transcripts and |master_secret|.
// It returns true on success and false on error.
bool tls13_derive_application_secrets(SSL_HANDSHAKE *hs);

// tls13_derive_resumption_secret derives the |resumption_secret|.
bool tls13_derive_resumption_secret(SSL_HANDSHAKE *hs);

// tls13_export_keying_material provides an exporter interface to use the
// |exporter_secret|.
bool tls13_export_keying_material(SSL *ssl, Span<uint8_t> out,
                                  Span<const uint8_t> secret,
                                  Span<const char> label,
                                  Span<const uint8_t> context);

// tls13_finished_mac calculates the MAC of the handshake transcript to verify
// the integrity of the Finished message, and stores the result in |out| and
// length in |out_len|. |is_server| is true if this is for the Server Finished
// and false for the Client Finished.
bool tls13_finished_mac(SSL_HANDSHAKE *hs, uint8_t *out, size_t *out_len,
                        bool is_server);

// tls13_derive_session_psk calculates the PSK for this session based on the
// resumption master secret and |nonce|. It returns true on success, and false
// on failure.
bool tls13_derive_session_psk(SSL_SESSION *session, Span<const uint8_t> nonce);

// tls13_write_psk_binder calculates the PSK binder value over |transcript| and
// |msg|, and replaces the last bytes of |msg| with the resulting value. It
// returns true on success, and false on failure. If |out_binder_len| is
// non-NULL, it sets |*out_binder_len| to the length of the value computed.
bool tls13_write_psk_binder(const SSL_HANDSHAKE *hs,
                            const SSLTranscript &transcript, Span<uint8_t> msg,
                            size_t *out_binder_len);

// tls13_verify_psk_binder verifies that the handshake transcript, truncated up
// to the binders has a valid signature using the value of |session|'s
// resumption secret. It returns true on success, and false on failure.
bool tls13_verify_psk_binder(const SSL_HANDSHAKE *hs,
                             const SSL_SESSION *session, const SSLMessage &msg,
                             CBS *binders);


// Encrypted ClientHello.

struct ECHConfig {
  static constexpr bool kAllowUniquePtr = true;
  // raw contains the serialized ECHConfig.
  Array<uint8_t> raw;
  // The following fields alias into |raw|.
  Span<const uint8_t> public_key;
  Span<const uint8_t> public_name;
  Span<const uint8_t> cipher_suites;
  uint16_t kem_id = 0;
  uint8_t maximum_name_length = 0;
  uint8_t config_id = 0;
};

class ECHServerConfig {
 public:
  static constexpr bool kAllowUniquePtr = true;
  ECHServerConfig() = default;
  ECHServerConfig(const ECHServerConfig &other) = delete;
  ECHServerConfig &operator=(ECHServerConfig &&) = delete;

  // Init parses |ech_config| as an ECHConfig and saves a copy of |key|.
  // It returns true on success and false on error.
  bool Init(Span<const uint8_t> ech_config, const EVP_HPKE_KEY *key,
            bool is_retry_config);

  // SetupContext sets up |ctx| for a new connection, given the specified
  // HPKE ciphersuite and encapsulated KEM key. It returns true on success and
  // false on error. This function may only be called on an initialized object.
  bool SetupContext(EVP_HPKE_CTX *ctx, uint16_t kdf_id, uint16_t aead_id,
                    Span<const uint8_t> enc) const;

  const ECHConfig &ech_config() const { return ech_config_; }
  bool is_retry_config() const { return is_retry_config_; }

 private:
  ECHConfig ech_config_;
  ScopedEVP_HPKE_KEY key_;
  bool is_retry_config_ = false;
};

enum ssl_client_hello_type_t {
  ssl_client_hello_unencrypted,
  ssl_client_hello_inner,
  ssl_client_hello_outer,
};

// ECH_CLIENT_* are types for the ClientHello encrypted_client_hello extension.
#define ECH_CLIENT_OUTER 0
#define ECH_CLIENT_INNER 1

// ssl_decode_client_hello_inner recovers the full ClientHelloInner from the
// EncodedClientHelloInner |encoded_client_hello_inner| by replacing its
// outer_extensions extension with the referenced extensions from the
// ClientHelloOuter |client_hello_outer|. If successful, it writes the recovered
// ClientHelloInner to |out_client_hello_inner|. It returns true on success and
// false on failure.
//
// This function is exported for fuzzing.
OPENSSL_EXPORT bool ssl_decode_client_hello_inner(
    SSL *ssl, uint8_t *out_alert, Array<uint8_t> *out_client_hello_inner,
    Span<const uint8_t> encoded_client_hello_inner,
    const SSL_CLIENT_HELLO *client_hello_outer);

// ssl_client_hello_decrypt attempts to decrypt and decode the |payload|. It
// writes the result to |*out|. |payload| must point into |client_hello_outer|.
// It returns true on success and false on error. On error, it sets
// |*out_is_decrypt_error| to whether the failure was due to a bad ciphertext.
bool ssl_client_hello_decrypt(SSL_HANDSHAKE *hs, uint8_t *out_alert,
                              bool *out_is_decrypt_error, Array<uint8_t> *out,
                              const SSL_CLIENT_HELLO *client_hello_outer,
                              Span<const uint8_t> payload);

#define ECH_CONFIRMATION_SIGNAL_LEN 8

// ssl_ech_confirmation_signal_hello_offset returns the offset of the ECH
// confirmation signal in a ServerHello message, including the handshake header.
size_t ssl_ech_confirmation_signal_hello_offset(const SSL *ssl);

// ssl_ech_accept_confirmation computes the server's ECH acceptance signal,
// writing it to |out|. The transcript portion is the concatenation of
// |transcript| with |msg|. The |ECH_CONFIRMATION_SIGNAL_LEN| bytes from
// |offset| in |msg| are replaced with zeros before hashing. This function
// returns true on success, and false on failure.
bool ssl_ech_accept_confirmation(const SSL_HANDSHAKE *hs, Span<uint8_t> out,
                                 Span<const uint8_t> client_random,
                                 const SSLTranscript &transcript, bool is_hrr,
                                 Span<const uint8_t> msg, size_t offset);

// ssl_is_valid_ech_public_name returns true if |public_name| is a valid ECH
// public name and false otherwise. It is exported for testing.
OPENSSL_EXPORT bool ssl_is_valid_ech_public_name(
    Span<const uint8_t> public_name);

// ssl_is_valid_ech_config_list returns true if |ech_config_list| is a valid
// ECHConfigList structure and false otherwise.
bool ssl_is_valid_ech_config_list(Span<const uint8_t> ech_config_list);

// ssl_select_ech_config selects an ECHConfig and associated parameters to offer
// on the client and updates |hs|. It returns true on success, whether an
// ECHConfig was found or not, and false on internal error. On success, the
// encapsulated key is written to |out_enc| and |*out_enc_len| is set to the
// number of bytes written. If the function did not select an ECHConfig, the
// encapsulated key is the empty string.
bool ssl_select_ech_config(SSL_HANDSHAKE *hs, Span<uint8_t> out_enc,
                           size_t *out_enc_len);

// ssl_ech_extension_body_length returns the length of the body of a ClientHello
// ECH extension that encrypts |in_len| bytes with |aead| and an 'enc' value of
// length |enc_len|. The result does not include the four-byte extension header.
size_t ssl_ech_extension_body_length(const EVP_HPKE_AEAD *aead, size_t enc_len,
                                     size_t in_len);

// ssl_encrypt_client_hello constructs a new ClientHelloInner, adds it to the
// inner transcript, and encrypts for inclusion in the ClientHelloOuter. |enc|
// is the encapsulated key to include in the extension. It returns true on
// success and false on error. If not offering ECH, |enc| is ignored and the
// function will compute a GREASE ECH extension if necessary, and otherwise
// return success while doing nothing.
//
// Encrypting the ClientHelloInner incorporates all extensions in the
// ClientHelloOuter, so all other state necessary for |ssl_add_client_hello|
// must already be computed.
bool ssl_encrypt_client_hello(SSL_HANDSHAKE *hs, Span<const uint8_t> enc);


// Delegated credentials.

// This structure stores a delegated credential (DC) as defined by
// draft-ietf-tls-subcerts-03.
struct DC {
  static constexpr bool kAllowUniquePtr = true;
  ~DC();

  // Dup returns a copy of this DC and takes references to |raw| and |pkey|.
  UniquePtr<DC> Dup();

  // Parse parses the delegated credential stored in |in|. If successful it
  // returns the parsed structure, otherwise it returns |nullptr| and sets
  // |*out_alert|.
  static UniquePtr<DC> Parse(CRYPTO_BUFFER *in, uint8_t *out_alert);

  // raw is the delegated credential encoded as specified in draft-ietf-tls-
  // subcerts-03.
  UniquePtr<CRYPTO_BUFFER> raw;

  // expected_cert_verify_algorithm is the signature scheme of the DC public
  // key.
  uint16_t expected_cert_verify_algorithm = 0;

  // pkey is the public key parsed from |public_key|.
  UniquePtr<EVP_PKEY> pkey;

 private:
  friend DC* New<DC>();
  DC();
};

// ssl_signing_with_dc returns true if the peer has indicated support for
// delegated credentials and this host has sent a delegated credential in
// response. If this is true then we've committed to using the DC in the
// handshake.
bool ssl_signing_with_dc(const SSL_HANDSHAKE *hs);


struct ECHConfig {
  static constexpr bool kAllowUniquePtr = true;
  // raw contains the serialized ECHConfig.
  Array<uint8_t> raw;
  // The following fields alias into |raw|.
  Span<const uint8_t> public_key;
  Span<const uint8_t> public_name;
  Span<const uint8_t> cipher_suites;
  uint16_t kem_id = 0;
  uint8_t maximum_name_length = 0;
  uint8_t config_id = 0;
};

class ECHServerConfig {
 public:
  static constexpr bool kAllowUniquePtr = true;
  ECHServerConfig() = default;
  ECHServerConfig(const ECHServerConfig &other) = delete;
  ECHServerConfig &operator=(ECHServerConfig &&) = delete;

  // Init parses |ech_config| as an ECHConfig and saves a copy of |key|.
  // It returns true on success and false on error.
  bool Init(Span<const uint8_t> ech_config, const EVP_HPKE_KEY *key,
            bool is_retry_config);

  // SetupContext sets up |ctx| for a new connection, given the specified
  // HPKE ciphersuite and encapsulated KEM key. It returns true on success and
  // false on error. This function may only be called on an initialized object.
  bool SetupContext(EVP_HPKE_CTX *ctx, uint16_t kdf_id, uint16_t aead_id,
                    Span<const uint8_t> enc) const;

  const ECHConfig &ech_config() const { return ech_config_; }
  bool is_retry_config() const { return is_retry_config_; }

 private:
  ECHConfig ech_config_;
  ScopedEVP_HPKE_KEY key_;
  bool is_retry_config_ = false;
};

// Handshake functions.

enum ssl_hs_wait_t {
  ssl_hs_error,
  ssl_hs_ok,
  ssl_hs_read_server_hello,
  ssl_hs_read_message,
  ssl_hs_flush,
  ssl_hs_certificate_selection_pending,
  ssl_hs_handoff,
  ssl_hs_handback,
  ssl_hs_x509_lookup,
  ssl_hs_private_key_operation,
  ssl_hs_pending_session,
  ssl_hs_pending_ticket,
  ssl_hs_early_return,
  ssl_hs_early_data_rejected,
  ssl_hs_read_end_of_early_data,
  ssl_hs_read_change_cipher_spec,
  ssl_hs_certificate_verify,
  ssl_hs_hints_ready,
};

enum ssl_grease_index_t {
  ssl_grease_cipher = 0,
  ssl_grease_group,
  ssl_grease_extension1,
  ssl_grease_extension2,
  ssl_grease_version,
  ssl_grease_ticket_extension,
  ssl_grease_ech_config_id,
  ssl_grease_last_index = ssl_grease_ech_config_id,
};

enum tls12_server_hs_state_t {
  state12_start_accept = 0,
  state12_read_client_hello,
  state12_read_client_hello_after_ech,
  state12_select_certificate,
  state12_tls13,
  state12_select_parameters,
  state12_send_server_hello,
  state12_send_server_certificate,
  state12_send_server_key_exchange,
  state12_send_server_hello_done,
  state12_read_client_certificate,
  state12_verify_client_certificate,
  state12_read_client_key_exchange,
  state12_read_client_certificate_verify,
  state12_read_change_cipher_spec,
  state12_process_change_cipher_spec,
  state12_read_next_proto,
  state12_read_channel_id,
  state12_read_client_finished,
  state12_send_server_finished,
  state12_finish_server_handshake,
  state12_done,
};

enum tls13_server_hs_state_t {
  state13_select_parameters = 0,
  state13_select_session,
  state13_send_hello_retry_request,
  state13_read_second_client_hello,
  state13_send_server_hello,
  state13_send_server_certificate_verify,
  state13_send_server_finished,
  state13_send_half_rtt_ticket,
  state13_read_second_client_flight,
  state13_process_end_of_early_data,
  state13_read_client_encrypted_extensions,
  state13_read_client_certificate,
  state13_read_client_certificate_verify,
  state13_read_channel_id,
  state13_read_client_finished,
  state13_send_new_session_ticket,
  state13_done,
};

// handback_t lists the points in the state machine where a handback can occur.
// These are the different points at which key material is no longer needed.
enum handback_t {
  handback_after_session_resumption = 0,
  handback_after_ecdhe = 1,
  handback_after_handshake = 2,
  handback_tls13 = 3,
  handback_max_value = handback_tls13,
};

// SSL_HANDSHAKE_HINTS contains handshake hints for a connection. See
// |SSL_request_handshake_hints| and related functions.
struct SSL_HANDSHAKE_HINTS {
  static constexpr bool kAllowUniquePtr = true;

  Array<uint8_t> server_random;

  uint16_t key_share_group_id = 0;
  Array<uint8_t> key_share_public_key;
  Array<uint8_t> key_share_secret;

  uint16_t signature_algorithm = 0;
  Array<uint8_t> signature_input;
  Array<uint8_t> signature_spki;
  Array<uint8_t> signature;

  Array<uint8_t> decrypted_psk;
  bool ignore_psk = false;

  uint16_t cert_compression_alg_id = 0;
  Array<uint8_t> cert_compression_input;
  Array<uint8_t> cert_compression_output;
};

struct SSL_HANDSHAKE {
  explicit SSL_HANDSHAKE(SSL *ssl);
  ~SSL_HANDSHAKE();
  static constexpr bool kAllowUniquePtr = true;

  // ssl is a non-owning pointer to the parent |SSL| object.
  SSL *ssl;

  // config is a non-owning pointer to the handshake configuration.
  SSL_CONFIG *config;

  // wait contains the operation the handshake is currently blocking on or
  // |ssl_hs_ok| if none.
  enum ssl_hs_wait_t wait = ssl_hs_ok;

  // state is the internal state for the TLS 1.2 and below handshake. Its
  // values depend on |do_handshake| but the starting state is always zero.
  int state = 0;

  // tls13_state is the internal state for the TLS 1.3 handshake. Its values
  // depend on |do_handshake| but the starting state is always zero.
  int tls13_state = 0;

  // min_version is the minimum accepted protocol version, taking account both
  // |SSL_OP_NO_*| and |SSL_CTX_set_min_proto_version| APIs.
  uint16_t min_version = 0;

  // max_version is the maximum accepted protocol version, taking account both
  // |SSL_OP_NO_*| and |SSL_CTX_set_max_proto_version| APIs.
  uint16_t max_version = 0;

 private:
  size_t hash_len_ = 0;
  uint8_t secret_[SSL_MAX_MD_SIZE] = {0};
  uint8_t early_traffic_secret_[SSL_MAX_MD_SIZE] = {0};
  uint8_t client_handshake_secret_[SSL_MAX_MD_SIZE] = {0};
  uint8_t server_handshake_secret_[SSL_MAX_MD_SIZE] = {0};
  uint8_t client_traffic_secret_0_[SSL_MAX_MD_SIZE] = {0};
  uint8_t server_traffic_secret_0_[SSL_MAX_MD_SIZE] = {0};
  uint8_t expected_client_finished_[SSL_MAX_MD_SIZE] = {0};

 public:
  void ResizeSecrets(size_t hash_len);

  // GetClientHello, on the server, returns either the normal ClientHello
  // message or the ClientHelloInner if it has been serialized to
  // |ech_client_hello_buf|. This function should only be called when the
  // current message is a ClientHello. It returns true on success and false on
  // error.
  //
  // Note that fields of the returned |out_msg| and |out_client_hello| point
  // into a handshake-owned buffer, so their lifetimes should not exceed this
  // SSL_HANDSHAKE.
  bool GetClientHello(SSLMessage *out_msg, SSL_CLIENT_HELLO *out_client_hello);

  Span<uint8_t> secret() { return MakeSpan(secret_, hash_len_); }
  Span<const uint8_t> secret() const {
    return MakeConstSpan(secret_, hash_len_);
  }
  Span<uint8_t> early_traffic_secret() {
    return MakeSpan(early_traffic_secret_, hash_len_);
  }
  Span<uint8_t> client_handshake_secret() {
    return MakeSpan(client_handshake_secret_, hash_len_);
  }
  Span<uint8_t> server_handshake_secret() {
    return MakeSpan(server_handshake_secret_, hash_len_);
  }
  Span<uint8_t> client_traffic_secret_0() {
    return MakeSpan(client_traffic_secret_0_, hash_len_);
  }
  Span<uint8_t> server_traffic_secret_0() {
    return MakeSpan(server_traffic_secret_0_, hash_len_);
  }
  Span<uint8_t> expected_client_finished() {
    return MakeSpan(expected_client_finished_, hash_len_);
  }

  union {
    // sent is a bitset where the bits correspond to elements of kExtensions
    // in extensions.cc. Each bit is set if that extension was sent in a
    // ClientHello. It's not used by servers.
    uint32_t sent = 0;
    // received is a bitset, like |sent|, but is used by servers to record
    // which extensions were received from a client.
    uint32_t received;
  } extensions;

  // inner_extensions_sent, on clients that offer ECH, is |extensions.sent| for
  // the ClientHelloInner.
  uint32_t inner_extensions_sent = 0;

  // error, if |wait| is |ssl_hs_error|, is the error the handshake failed on.
  UniquePtr<ERR_SAVE_STATE> error;

  // key_shares are the current key exchange instances. The second is only used
  // as a client if we believe that we should offer two key shares in a
  // ClientHello.
  UniquePtr<SSLKeyShare> key_shares[2];

  // transcript is the current handshake transcript.
  SSLTranscript transcript;

  // inner_transcript, on the client, is the handshake transcript for the
  // ClientHelloInner handshake. It is moved to |transcript| if the server
  // accepts ECH.
  SSLTranscript inner_transcript;

  // inner_client_random is the ClientHello random value used with
  // ClientHelloInner.
  uint8_t inner_client_random[SSL3_RANDOM_SIZE] = {0};

  // cookie is the value of the cookie received from the server, if any.
  Array<uint8_t> cookie;

  // ech_client_outer contains the outer ECH extension to send in the
  // ClientHello, excluding the header and type byte.
  Array<uint8_t> ech_client_outer;

  // ech_retry_configs, on the client, contains the retry configs from the
  // server as a serialized ECHConfigList.
  Array<uint8_t> ech_retry_configs;

  // ech_client_hello_buf, on the server, contains the bytes of the
  // reconstructed ClientHelloInner message.
  Array<uint8_t> ech_client_hello_buf;

  // key_share_bytes is the key_share extension that the client should send.
  Array<uint8_t> key_share_bytes;

  // ecdh_public_key, for servers, is the key share to be sent to the client in
  // TLS 1.3.
  Array<uint8_t> ecdh_public_key;

  // peer_sigalgs are the signature algorithms that the peer supports. These are
  // taken from the contents of the signature algorithms extension for a server
  // or from the CertificateRequest for a client.
  Array<uint16_t> peer_sigalgs;

  // peer_supported_group_list contains the supported group IDs advertised by
  // the peer. This is only set on the server's end. The server does not
  // advertise this extension to the client.
  Array<uint16_t> peer_supported_group_list;

  // peer_delegated_credential_sigalgs are the signature algorithms the peer
  // supports with delegated credentials.
  Array<uint16_t> peer_delegated_credential_sigalgs;

  // peer_key is the peer's ECDH key for a TLS 1.2 client.
  Array<uint8_t> peer_key;

  // extension_permutation is the permutation to apply to ClientHello
  // extensions. It maps indices into the |kExtensions| table into other
  // indices.
  Array<uint8_t> extension_permutation;

  // cert_compression_alg_id, for a server, contains the negotiated certificate
  // compression algorithm for this client. It is only valid if
  // |cert_compression_negotiated| is true.
  uint16_t cert_compression_alg_id;

  // ech_hpke_ctx is the HPKE context used in ECH. On the server, it is
  // initialized if |ech_status| is |ssl_ech_accepted|. On the client, it is
  // initialized if |selected_ech_config| is not nullptr.
  ScopedEVP_HPKE_CTX ech_hpke_ctx;

  // server_params, in a TLS 1.2 server, stores the ServerKeyExchange
  // parameters. It has client and server randoms prepended for signing
  // convenience.
  Array<uint8_t> server_params;

  // peer_psk_identity_hint, on the client, is the psk_identity_hint sent by the
  // server when using a TLS 1.2 PSK key exchange.
  UniquePtr<char> peer_psk_identity_hint;

  // ca_names, on the client, contains the list of CAs received in a
  // CertificateRequest message.
  UniquePtr<STACK_OF(CRYPTO_BUFFER)> ca_names;

  // cached_x509_ca_names contains a cache of parsed versions of the elements of
  // |ca_names|. This pointer is left non-owning so only
  // |ssl_crypto_x509_method| needs to link against crypto/x509.
  STACK_OF(X509_NAME) *cached_x509_ca_names = nullptr;

  // certificate_types, on the client, contains the set of certificate types
  // received in a CertificateRequest message.
  Array<uint8_t> certificate_types;

  // local_pubkey is the public key we are authenticating as.
  UniquePtr<EVP_PKEY> local_pubkey;

  // peer_pubkey is the public key parsed from the peer's leaf certificate.
  UniquePtr<EVP_PKEY> peer_pubkey;

  // new_session is the new mutable session being established by the current
  // handshake. It should not be cached.
  UniquePtr<SSL_SESSION> new_session;

  // early_session is the session corresponding to the current 0-RTT state on
  // the client if |in_early_data| is true.
  UniquePtr<SSL_SESSION> early_session;

  // ssl_ech_keys, for servers, is the set of ECH keys to use with this
  // handshake. This is copied from |SSL_CTX| to ensure consistent behavior as
  // |SSL_CTX| rotates keys.
  UniquePtr<SSL_ECH_KEYS> ech_keys;

  // selected_ech_config, for clients, is the ECHConfig the client uses to offer
  // ECH, or nullptr if ECH is not being offered. If non-NULL, |ech_hpke_ctx|
  // will be initialized.
  UniquePtr<ECHConfig> selected_ech_config;

  // new_cipher is the cipher being negotiated in this handshake.
  const SSL_CIPHER *new_cipher = nullptr;

  // key_block is the record-layer key block for TLS 1.2 and earlier.
  Array<uint8_t> key_block;

  // hints contains the handshake hints for this connection. If
  // |hints_requested| is true, this field is non-null and contains the pending
  // hints to filled as the predicted handshake progresses. Otherwise, this
  // field, if non-null, contains hints configured by the caller and will
  // influence the handshake on match.
  UniquePtr<SSL_HANDSHAKE_HINTS> hints;

  // ech_is_inner, on the server, indicates whether the ClientHello contained an
  // inner ECH extension.
  bool ech_is_inner : 1;

  // ech_authenticated_reject, on the client, indicates whether an ECH rejection
  // handshake has been authenticated.
  bool ech_authenticated_reject : 1;

  // scts_requested is true if the SCT extension is in the ClientHello.
  bool scts_requested : 1;

  // handshake_finalized is true once the handshake has completed, at which
  // point accessors should use the established state.
  bool handshake_finalized : 1;

  // accept_psk_mode stores whether the client's PSK mode is compatible with our
  // preferences.
  bool accept_psk_mode : 1;

  // cert_request is true if a client certificate was requested.
  bool cert_request : 1;

  // certificate_status_expected is true if OCSP stapling was negotiated and the
  // server is expected to send a CertificateStatus message. (This is used on
  // both the client and server sides.)
  bool certificate_status_expected : 1;

  // ocsp_stapling_requested is true if a client requested OCSP stapling.
  bool ocsp_stapling_requested : 1;

  // delegated_credential_requested is true if the peer indicated support for
  // the delegated credential extension.
  bool delegated_credential_requested : 1;

  // should_ack_sni is used by a server and indicates that the SNI extension
  // should be echoed in the ServerHello.
  bool should_ack_sni : 1;

  // in_false_start is true if there is a pending client handshake in False
  // Start. The client may write data at this point.
  bool in_false_start : 1;

  // in_early_data is true if there is a pending handshake that has progressed
  // enough to send and receive early data.
  bool in_early_data : 1;

  // early_data_offered is true if the client sent the early_data extension.
  bool early_data_offered : 1;

  // can_early_read is true if application data may be read at this point in the
  // handshake.
  bool can_early_read : 1;

  // can_early_write is true if application data may be written at this point in
  // the handshake.
  bool can_early_write : 1;

  // next_proto_neg_seen is one of NPN was negotiated.
  bool next_proto_neg_seen : 1;

  // ticket_expected is true if a TLS 1.2 NewSessionTicket message is to be sent
  // or received.
  bool ticket_expected : 1;

  // extended_master_secret is true if the extended master secret extension is
  // negotiated in this handshake.
  bool extended_master_secret : 1;

  // pending_private_key_op is true if there is a pending private key operation
  // in progress.
  bool pending_private_key_op : 1;

  // handback indicates that a server should pause the handshake after
  // finishing operations that require private key material, in such a way that
  // |SSL_get_error| returns |SSL_ERROR_HANDBACK|.  It is set by
  // |SSL_apply_handoff|.
  bool handback : 1;

  // hints_requested indicates the caller has requested handshake hints. Only
  // the first round-trip of the handshake will complete, after which the
  // |hints| structure can be serialized.
  bool hints_requested : 1;

  // cert_compression_negotiated is true iff |cert_compression_alg_id| is valid.
  bool cert_compression_negotiated : 1;

<<<<<<< HEAD
  bool can_release_private_key : 1;

=======
  // apply_jdk11_workaround is true if the peer is probably a JDK 11 client
  // which implemented TLS 1.3 incorrectly.
  bool apply_jdk11_workaround : 1;

  // can_release_private_key is true if the private key will no longer be used
  // in this handshake.
  bool can_release_private_key : 1;

  // channel_id_negotiated is true if Channel ID should be used in this
  // handshake.
  bool channel_id_negotiated : 1;

>>>>>>> 4dab6715
  // client_version is the value sent or received in the ClientHello version.
  uint16_t client_version = 0;

  // early_data_read is the amount of early data that has been read by the
  // record layer.
  uint16_t early_data_read = 0;

  // early_data_written is the amount of early data that has been written by the
  // record layer.
  uint16_t early_data_written = 0;

  // ech_config_id is the ECH config sent by the client.
  uint8_t ech_config_id = 0;

  // session_id is the session ID in the ClientHello.
  uint8_t session_id[SSL_MAX_SSL_SESSION_ID_LENGTH] = {0};
  uint8_t session_id_len = 0;

  // grease_seed is the entropy for GREASE values.
  uint8_t grease_seed[ssl_grease_last_index + 1] = {0};
};

UniquePtr<SSL_HANDSHAKE> ssl_handshake_new(SSL *ssl);

// ssl_check_message_type checks if |msg| has type |type|. If so it returns
// one. Otherwise, it sends an alert and returns zero.
bool ssl_check_message_type(SSL *ssl, const SSLMessage &msg, int type);

// ssl_run_handshake runs the TLS handshake. It returns one on success and <= 0
// on error. It sets |out_early_return| to one if we've completed the handshake
// early.
int ssl_run_handshake(SSL_HANDSHAKE *hs, bool *out_early_return);

// The following are implementations of |do_handshake| for the client and
// server.
enum ssl_hs_wait_t ssl_client_handshake(SSL_HANDSHAKE *hs);
enum ssl_hs_wait_t ssl_server_handshake(SSL_HANDSHAKE *hs);
enum ssl_hs_wait_t tls13_client_handshake(SSL_HANDSHAKE *hs);
enum ssl_hs_wait_t tls13_server_handshake(SSL_HANDSHAKE *hs);

// The following functions return human-readable representations of the TLS
// handshake states for debugging.
const char *ssl_client_handshake_state(SSL_HANDSHAKE *hs);
const char *ssl_server_handshake_state(SSL_HANDSHAKE *hs);
const char *tls13_client_handshake_state(SSL_HANDSHAKE *hs);
const char *tls13_server_handshake_state(SSL_HANDSHAKE *hs);

// tls13_add_key_update queues a KeyUpdate message on |ssl|. The
// |update_requested| argument must be one of |SSL_KEY_UPDATE_REQUESTED| or
// |SSL_KEY_UPDATE_NOT_REQUESTED|.
bool tls13_add_key_update(SSL *ssl, int update_requested);

// tls13_post_handshake processes a post-handshake message. It returns true on
// success and false on failure.
bool tls13_post_handshake(SSL *ssl, const SSLMessage &msg);

bool tls13_process_certificate(SSL_HANDSHAKE *hs, const SSLMessage &msg,
                               bool allow_anonymous);
bool tls13_process_certificate_verify(SSL_HANDSHAKE *hs, const SSLMessage &msg);

// tls13_process_finished processes |msg| as a Finished message from the
// peer. If |use_saved_value| is true, the verify_data is compared against
// |hs->expected_client_finished| rather than computed fresh.
bool tls13_process_finished(SSL_HANDSHAKE *hs, const SSLMessage &msg,
                            bool use_saved_value);

bool tls13_add_certificate(SSL_HANDSHAKE *hs);

// tls13_add_certificate_verify adds a TLS 1.3 CertificateVerify message to the
// handshake. If it returns |ssl_private_key_retry|, it should be called again
// to retry when the signing operation is completed.
enum ssl_private_key_result_t tls13_add_certificate_verify(SSL_HANDSHAKE *hs);

bool tls13_add_finished(SSL_HANDSHAKE *hs);
bool tls13_process_new_session_ticket(SSL *ssl, const SSLMessage &msg);
bssl::UniquePtr<SSL_SESSION> tls13_create_session_with_ticket(SSL *ssl,
                                                              CBS *body);

// ssl_setup_extension_permutation computes a ClientHello extension permutation
// for |hs|, if applicable. It returns true on success and false on error.
bool ssl_setup_extension_permutation(SSL_HANDSHAKE *hs);

// ssl_setup_key_shares computes client key shares and saves them in |hs|. It
// returns true on success and false on failure. If |override_group_id| is zero,
// it offers the default groups, including GREASE. If it is non-zero, it offers
// a single key share of the specified group.
bool ssl_setup_key_shares(SSL_HANDSHAKE *hs, uint16_t override_group_id);

bool ssl_ext_key_share_parse_serverhello(SSL_HANDSHAKE *hs,
                                         Array<uint8_t> *out_secret,
                                         uint8_t *out_alert, CBS *contents);
bool ssl_ext_key_share_parse_clienthello(SSL_HANDSHAKE *hs, bool *out_found,
                                         Span<const uint8_t> *out_peer_key,
                                         uint8_t *out_alert,
                                         const SSL_CLIENT_HELLO *client_hello);
bool ssl_ext_key_share_add_serverhello(SSL_HANDSHAKE *hs, CBB *out);

bool ssl_ext_pre_shared_key_parse_serverhello(SSL_HANDSHAKE *hs,
                                              uint8_t *out_alert,
                                              CBS *contents);
bool ssl_ext_pre_shared_key_parse_clienthello(
    SSL_HANDSHAKE *hs, CBS *out_ticket, CBS *out_binders,
    uint32_t *out_obfuscated_ticket_age, uint8_t *out_alert,
    const SSL_CLIENT_HELLO *client_hello, CBS *contents);
bool ssl_ext_pre_shared_key_add_serverhello(SSL_HANDSHAKE *hs, CBB *out);

// ssl_is_sct_list_valid does a shallow parse of the SCT list in |contents| and
// returns whether it's valid.
bool ssl_is_sct_list_valid(const CBS *contents);

// ssl_write_client_hello_without_extensions writes a ClientHello to |out|,
// up to the extensions field. |type| determines the type of ClientHello to
// write. If |omit_session_id| is true, the session ID is empty.
bool ssl_write_client_hello_without_extensions(const SSL_HANDSHAKE *hs,
                                               CBB *cbb,
                                               ssl_client_hello_type_t type,
                                               bool empty_session_id);

// ssl_add_client_hello constructs a ClientHello and adds it to the outgoing
// flight. It returns true on success and false on error.
bool ssl_add_client_hello(SSL_HANDSHAKE *hs);

struct ParsedServerHello {
  CBS raw;
  uint16_t legacy_version = 0;
  CBS random;
  CBS session_id;
  uint16_t cipher_suite = 0;
  uint8_t compression_method = 0;
  CBS extensions;
};

// ssl_parse_server_hello parses |msg| as a ServerHello. On success, it writes
// the result to |*out| and returns true. Otherwise, it returns false and sets
// |*out_alert| to an alert to send to the peer.
bool ssl_parse_server_hello(ParsedServerHello *out, uint8_t *out_alert,
                            const SSLMessage &msg);

enum ssl_cert_verify_context_t {
  ssl_cert_verify_server,
  ssl_cert_verify_client,
  ssl_cert_verify_channel_id,
};

// tls13_get_cert_verify_signature_input generates the message to be signed for
// TLS 1.3's CertificateVerify message. |cert_verify_context| determines the
// type of signature. It sets |*out| to a newly allocated buffer containing the
// result. This function returns true on success and false on failure.
bool tls13_get_cert_verify_signature_input(
    SSL_HANDSHAKE *hs, Array<uint8_t> *out,
    enum ssl_cert_verify_context_t cert_verify_context);

// ssl_is_valid_alpn_list returns whether |in| is a valid ALPN protocol list.
bool ssl_is_valid_alpn_list(Span<const uint8_t> in);

// ssl_is_alpn_protocol_allowed returns whether |protocol| is a valid server
// selection for |hs->ssl|'s client preferences.
bool ssl_is_alpn_protocol_allowed(const SSL_HANDSHAKE *hs,
                                  Span<const uint8_t> protocol);

// ssl_negotiate_alpn negotiates the ALPN extension, if applicable. It returns
// true on successful negotiation or if nothing was negotiated. It returns false
// and sets |*out_alert| to an alert on error.
bool ssl_negotiate_alpn(SSL_HANDSHAKE *hs, uint8_t *out_alert,
                        const SSL_CLIENT_HELLO *client_hello);

// ssl_get_local_application_settings looks up the configured ALPS value for
// |protocol|. If found, it sets |*out_settings| to the value and returns true.
// Otherwise, it returns false.
bool ssl_get_local_application_settings(const SSL_HANDSHAKE *hs,
                                        Span<const uint8_t> *out_settings,
                                        Span<const uint8_t> protocol);

// ssl_negotiate_alps negotiates the ALPS extension, if applicable. It returns
// true on successful negotiation or if nothing was negotiated. It returns false
// and sets |*out_alert| to an alert on error.
bool ssl_negotiate_alps(SSL_HANDSHAKE *hs, uint8_t *out_alert,
                        const SSL_CLIENT_HELLO *client_hello);

struct SSLExtension {
  SSLExtension(uint16_t type_arg, bool allowed_arg = true)
      : type(type_arg), allowed(allowed_arg), present(false) {
    CBS_init(&data, nullptr, 0);
  }

  uint16_t type;
  bool allowed;
  bool present;
  CBS data;
};

// ssl_parse_extensions parses a TLS extensions block out of |cbs| and advances
// it. It writes the parsed extensions to pointers in |extensions|. On success,
// it fills in the |present| and |data| fields and returns true. Otherwise, it
// sets |*out_alert| to an alert to send and returns false. Unknown extensions
// are rejected unless |ignore_unknown| is true.
bool ssl_parse_extensions(const CBS *cbs, uint8_t *out_alert,
                          std::initializer_list<SSLExtension *> extensions,
                          bool ignore_unknown);

// ssl_verify_peer_cert verifies the peer certificate for |hs|.
enum ssl_verify_result_t ssl_verify_peer_cert(SSL_HANDSHAKE *hs);
// ssl_reverify_peer_cert verifies the peer certificate for |hs| when resuming a
// session.
enum ssl_verify_result_t ssl_reverify_peer_cert(SSL_HANDSHAKE *hs,
                                                bool send_alert);

enum ssl_hs_wait_t ssl_get_finished(SSL_HANDSHAKE *hs);
bool ssl_send_finished(SSL_HANDSHAKE *hs);
bool ssl_output_cert_chain(SSL_HANDSHAKE *hs);

// ssl_handshake_session returns the |SSL_SESSION| corresponding to the current
// handshake. Note, in TLS 1.2 resumptions, this session is immutable.
const SSL_SESSION *ssl_handshake_session(const SSL_HANDSHAKE *hs);

// ssl_done_writing_client_hello is called after the last ClientHello is written
// by |hs|. It releases some memory that is no longer needed.
void ssl_done_writing_client_hello(SSL_HANDSHAKE *hs);


// SSLKEYLOGFILE functions.

// ssl_log_secret logs |secret| with label |label|, if logging is enabled for
// |ssl|. It returns true on success and false on failure.
bool ssl_log_secret(const SSL *ssl, const char *label,
                    Span<const uint8_t> secret);


// ClientHello functions.

// ssl_client_hello_init parses |body| as a ClientHello message, excluding the
// message header, and writes the result to |*out|. It returns true on success
// and false on error. This function is exported for testing.
OPENSSL_EXPORT bool ssl_client_hello_init(const SSL *ssl, SSL_CLIENT_HELLO *out,
                                          Span<const uint8_t> body);

bool ssl_parse_client_hello_with_trailing_data(const SSL *ssl, CBS *cbs,
                                               SSL_CLIENT_HELLO *out);

bool ssl_client_hello_get_extension(const SSL_CLIENT_HELLO *client_hello,
                                    CBS *out, uint16_t extension_type);

bool ssl_client_cipher_list_contains_cipher(
    const SSL_CLIENT_HELLO *client_hello, uint16_t id);


// GREASE.

// ssl_get_grease_value returns a GREASE value for |hs|. For a given
// connection, the values for each index will be deterministic. This allows the
// same ClientHello be sent twice for a HelloRetryRequest or the same group be
// advertised in both supported_groups and key_shares.
uint16_t ssl_get_grease_value(const SSL_HANDSHAKE *hs,
                              enum ssl_grease_index_t index);


// Signature algorithms.

// tls1_parse_peer_sigalgs parses |sigalgs| as the list of peer signature
// algorithms and saves them on |hs|. It returns true on success and false on
// error.
bool tls1_parse_peer_sigalgs(SSL_HANDSHAKE *hs, const CBS *sigalgs);

// tls1_get_legacy_signature_algorithm sets |*out| to the signature algorithm
// that should be used with |pkey| in TLS 1.1 and earlier. It returns true on
// success and false if |pkey| may not be used at those versions.
bool tls1_get_legacy_signature_algorithm(uint16_t *out, const EVP_PKEY *pkey);

// tls1_choose_signature_algorithm sets |*out| to a signature algorithm for use
// with |hs|'s private key based on the peer's preferences and the algorithms
// supported. It returns true on success and false on error.
bool tls1_choose_signature_algorithm(SSL_HANDSHAKE *hs, uint16_t *out);

// tls1_get_peer_verify_algorithms returns the signature schemes for which the
// peer indicated support.
//
// NOTE: The related function |SSL_get0_peer_verify_algorithms| only has
// well-defined behavior during the callbacks set by |SSL_CTX_set_cert_cb| and
// |SSL_CTX_set_client_cert_cb|, or when the handshake is paused because of
// them.
Span<const uint16_t> tls1_get_peer_verify_algorithms(const SSL_HANDSHAKE *hs);

// tls12_add_verify_sigalgs adds the signature algorithms acceptable for the
// peer signature to |out|. It returns true on success and false on error.
bool tls12_add_verify_sigalgs(const SSL_HANDSHAKE *hs, CBB *out);

// tls12_check_peer_sigalg checks if |sigalg| is acceptable for the peer
// signature. It returns true on success and false on error, setting
// |*out_alert| to an alert to send.
bool tls12_check_peer_sigalg(const SSL_HANDSHAKE *hs, uint8_t *out_alert,
                             uint16_t sigalg);


// Underdocumented functions.
//
// Functions below here haven't been touched up and may be underdocumented.

#define TLSEXT_CHANNEL_ID_SIZE 128

// From RFC 4492, used in encoding the curve type in ECParameters
#define NAMED_CURVE_TYPE 3

struct CERT {
  static constexpr bool kAllowUniquePtr = true;

  explicit CERT(const SSL_X509_METHOD *x509_method);
  ~CERT();

  UniquePtr<EVP_PKEY> privatekey;

  // chain contains the certificate chain, with the leaf at the beginning. The
  // first element of |chain| may be NULL to indicate that the leaf certificate
  // has not yet been set.
  //   If |chain| != NULL -> len(chain) >= 1
  //   If |chain[0]| == NULL -> len(chain) >= 2.
  //   |chain[1..]| != NULL
  UniquePtr<STACK_OF(CRYPTO_BUFFER)> chain;

  // x509_chain may contain a parsed copy of |chain[1..]|. This is only used as
  // a cache in order to implement “get0” functions that return a non-owning
  // pointer to the certificate chain.
  STACK_OF(X509) *x509_chain = nullptr;

  // x509_leaf may contain a parsed copy of the first element of |chain|. This
  // is only used as a cache in order to implement “get0” functions that return
  // a non-owning pointer to the certificate chain.
  X509 *x509_leaf = nullptr;

  // x509_stash contains the last |X509| object append to the chain. This is a
  // workaround for some third-party code that continue to use an |X509| object
  // even after passing ownership with an “add0” function.
  X509 *x509_stash = nullptr;

  // key_method, if non-NULL, is a set of callbacks to call for private key
  // operations.
  const SSL_PRIVATE_KEY_METHOD *key_method = nullptr;

  // x509_method contains pointers to functions that might deal with |X509|
  // compatibility, or might be a no-op, depending on the application.
  const SSL_X509_METHOD *x509_method = nullptr;

  // sigalgs, if non-empty, is the set of signature algorithms supported by
  // |privatekey| in decreasing order of preference.
  Array<uint16_t> sigalgs;

  // Certificate setup callback: if set is called whenever a
  // certificate may be required (client or server). the callback
  // can then examine any appropriate parameters and setup any
  // certificates required. This allows advanced applications
  // to select certificates on the fly: for example based on
  // supported signature algorithms or curves.
  int (*cert_cb)(SSL *ssl, void *arg) = nullptr;
  void *cert_cb_arg = nullptr;

  // Optional X509_STORE for certificate validation. If NULL the parent SSL_CTX
  // store is used instead.
  X509_STORE *verify_store = nullptr;

  // Signed certificate timestamp list to be sent to the client, if requested
  UniquePtr<CRYPTO_BUFFER> signed_cert_timestamp_list;

  // OCSP response to be sent to the client, if requested.
  UniquePtr<CRYPTO_BUFFER> ocsp_response;

  // sid_ctx partitions the session space within a shared session cache or
  // ticket key. Only sessions with a matching value will be accepted.
  uint8_t sid_ctx_length = 0;
  uint8_t sid_ctx[SSL_MAX_SID_CTX_LENGTH] = {0};

  // Delegated credentials.

  // dc is the delegated credential to send to the peer (if requested).
  UniquePtr<DC> dc = nullptr;

  // dc_privatekey is used instead of |privatekey| or |key_method| to
  // authenticate the host if a delegated credential is used in the handshake.
  UniquePtr<EVP_PKEY> dc_privatekey = nullptr;

  // dc_key_method, if not NULL, is used instead of |dc_privatekey| to
  // authenticate the host.
  const SSL_PRIVATE_KEY_METHOD *dc_key_method = nullptr;
};

// |SSL_PROTOCOL_METHOD| abstracts between TLS and DTLS.
struct SSL_PROTOCOL_METHOD {
  bool is_dtls;
  bool (*ssl_new)(SSL *ssl);
  void (*ssl_free)(SSL *ssl);
  // get_message sets |*out| to the current handshake message and returns true
  // if one has been received. It returns false if more input is needed.
  bool (*get_message)(const SSL *ssl, SSLMessage *out);
  // next_message is called to release the current handshake message.
  void (*next_message)(SSL *ssl);
  // has_unprocessed_handshake_data returns whether there is buffered
  // handshake data that has not been consumed by |get_message|.
  bool (*has_unprocessed_handshake_data)(const SSL *ssl);
  // Use the |ssl_open_handshake| wrapper.
  ssl_open_record_t (*open_handshake)(SSL *ssl, size_t *out_consumed,
                                      uint8_t *out_alert, Span<uint8_t> in);
  // Use the |ssl_open_change_cipher_spec| wrapper.
  ssl_open_record_t (*open_change_cipher_spec)(SSL *ssl, size_t *out_consumed,
                                               uint8_t *out_alert,
                                               Span<uint8_t> in);
  // Use the |ssl_open_app_data| wrapper.
  ssl_open_record_t (*open_app_data)(SSL *ssl, Span<uint8_t> *out,
                                     size_t *out_consumed, uint8_t *out_alert,
                                     Span<uint8_t> in);
  int (*write_app_data)(SSL *ssl, bool *out_needs_handshake, const uint8_t *buf,
                        int len);
  int (*dispatch_alert)(SSL *ssl);
  // init_message begins a new handshake message of type |type|. |cbb| is the
  // root CBB to be passed into |finish_message|. |*body| is set to a child CBB
  // the caller should write to. It returns true on success and false on error.
  bool (*init_message)(const SSL *ssl, CBB *cbb, CBB *body, uint8_t type);
  // finish_message finishes a handshake message. It sets |*out_msg| to the
  // serialized message. It returns true on success and false on error.
  bool (*finish_message)(const SSL *ssl, CBB *cbb,
                         bssl::Array<uint8_t> *out_msg);
  // add_message adds a handshake message to the pending flight. It returns
  // true on success and false on error.
  bool (*add_message)(SSL *ssl, bssl::Array<uint8_t> msg);
  // add_change_cipher_spec adds a ChangeCipherSpec record to the pending
  // flight. It returns true on success and false on error.
  bool (*add_change_cipher_spec)(SSL *ssl);
  // flush_flight flushes the pending flight to the transport. It returns one on
  // success and <= 0 on error.
  int (*flush_flight)(SSL *ssl);
  // on_handshake_complete is called when the handshake is complete.
  void (*on_handshake_complete)(SSL *ssl);
  // set_read_state sets |ssl|'s read cipher state and level to |aead_ctx| and
  // |level|. In QUIC, |aead_ctx| is a placeholder object and |secret_for_quic|
  // is the original secret. This function returns true on success and false on
  // error.
  bool (*set_read_state)(SSL *ssl, ssl_encryption_level_t level,
                         UniquePtr<SSLAEADContext> aead_ctx,
                         Span<const uint8_t> secret_for_quic);
  // set_write_state sets |ssl|'s write cipher state and level to |aead_ctx| and
  // |level|. In QUIC, |aead_ctx| is a placeholder object and |secret_for_quic|
  // is the original secret. This function returns true on success and false on
  // error.
  bool (*set_write_state)(SSL *ssl, ssl_encryption_level_t level,
                          UniquePtr<SSLAEADContext> aead_ctx,
                          Span<const uint8_t> secret_for_quic);
};

// The following wrappers call |open_*| but handle |read_shutdown| correctly.

// ssl_open_handshake processes a record from |in| for reading a handshake
// message.
ssl_open_record_t ssl_open_handshake(SSL *ssl, size_t *out_consumed,
                                     uint8_t *out_alert, Span<uint8_t> in);

// ssl_open_change_cipher_spec processes a record from |in| for reading a
// ChangeCipherSpec.
ssl_open_record_t ssl_open_change_cipher_spec(SSL *ssl, size_t *out_consumed,
                                              uint8_t *out_alert,
                                              Span<uint8_t> in);

// ssl_open_app_data processes a record from |in| for reading application data.
// On success, it returns |ssl_open_record_success| and sets |*out| to the
// input. If it encounters a post-handshake message, it returns
// |ssl_open_record_discard|. The caller should then retry, after processing any
// messages received with |get_message|.
ssl_open_record_t ssl_open_app_data(SSL *ssl, Span<uint8_t> *out,
                                    size_t *out_consumed, uint8_t *out_alert,
                                    Span<uint8_t> in);

struct SSL_X509_METHOD {
  // check_client_CA_list returns one if |names| is a good list of X.509
  // distinguished names and zero otherwise. This is used to ensure that we can
  // reject unparsable values at handshake time when using crypto/x509.
  bool (*check_client_CA_list)(STACK_OF(CRYPTO_BUFFER) *names);

  // cert_clear frees and NULLs all X509 certificate-related state.
  void (*cert_clear)(CERT *cert);
  // cert_free frees all X509-related state.
  void (*cert_free)(CERT *cert);
  // cert_flush_cached_chain drops any cached |X509|-based certificate chain
  // from |cert|.
  // cert_dup duplicates any needed fields from |cert| to |new_cert|.
  void (*cert_dup)(CERT *new_cert, const CERT *cert);
  void (*cert_flush_cached_chain)(CERT *cert);
  // cert_flush_cached_chain drops any cached |X509|-based leaf certificate
  // from |cert|.
  void (*cert_flush_cached_leaf)(CERT *cert);

  // session_cache_objects fills out |sess->x509_peer| and |sess->x509_chain|
  // from |sess->certs| and erases |sess->x509_chain_without_leaf|. It returns
  // true on success or false on error.
  bool (*session_cache_objects)(SSL_SESSION *session);
  // session_dup duplicates any needed fields from |session| to |new_session|.
  // It returns true on success or false on error.
  bool (*session_dup)(SSL_SESSION *new_session, const SSL_SESSION *session);
  // session_clear frees any X509-related state from |session|.
  void (*session_clear)(SSL_SESSION *session);
  // session_verify_cert_chain verifies the certificate chain in |session|,
  // sets |session->verify_result| and returns true on success or false on
  // error.
  bool (*session_verify_cert_chain)(SSL_SESSION *session, SSL_HANDSHAKE *ssl,
                                    uint8_t *out_alert);

  // hs_flush_cached_ca_names drops any cached |X509_NAME|s from |hs|.
  void (*hs_flush_cached_ca_names)(SSL_HANDSHAKE *hs);
  // ssl_new does any necessary initialisation of |hs|. It returns true on
  // success or false on error.
  bool (*ssl_new)(SSL_HANDSHAKE *hs);
  // ssl_free frees anything created by |ssl_new|.
  void (*ssl_config_free)(SSL_CONFIG *cfg);
  // ssl_flush_cached_client_CA drops any cached |X509_NAME|s from |ssl|.
  void (*ssl_flush_cached_client_CA)(SSL_CONFIG *cfg);
  // ssl_auto_chain_if_needed runs the deprecated auto-chaining logic if
  // necessary. On success, it updates |ssl|'s certificate configuration as
  // needed and returns true. Otherwise, it returns false.
  bool (*ssl_auto_chain_if_needed)(SSL_HANDSHAKE *hs);
  // ssl_ctx_new does any necessary initialisation of |ctx|. It returns true on
  // success or false on error.
  bool (*ssl_ctx_new)(SSL_CTX *ctx);
  // ssl_ctx_free frees anything created by |ssl_ctx_new|.
  void (*ssl_ctx_free)(SSL_CTX *ctx);
  // ssl_ctx_flush_cached_client_CA drops any cached |X509_NAME|s from |ctx|.
  void (*ssl_ctx_flush_cached_client_CA)(SSL_CTX *ssl);
};

// ssl_crypto_x509_method provides the |SSL_X509_METHOD| functions using
// crypto/x509.
extern const SSL_X509_METHOD ssl_crypto_x509_method;

// ssl_noop_x509_method provides the |SSL_X509_METHOD| functions that avoid
// crypto/x509.
extern const SSL_X509_METHOD ssl_noop_x509_method;

struct TicketKey {
  static constexpr bool kAllowUniquePtr = true;

  uint8_t name[SSL_TICKET_KEY_NAME_LEN] = {0};
  uint8_t hmac_key[16] = {0};
  uint8_t aes_key[16] = {0};
  // next_rotation_tv_sec is the time (in seconds from the epoch) when the
  // current key should be superseded by a new key, or the time when a previous
  // key should be dropped. If zero, then the key should not be automatically
  // rotated.
  uint64_t next_rotation_tv_sec = 0;
};

struct CertCompressionAlg {
  static constexpr bool kAllowUniquePtr = true;

  ssl_cert_compression_func_t compress = nullptr;
  ssl_cert_decompression_func_t decompress = nullptr;
  uint16_t alg_id = 0;
};

BSSL_NAMESPACE_END

DEFINE_LHASH_OF(SSL_SESSION)

BSSL_NAMESPACE_BEGIN

// An ssl_shutdown_t describes the shutdown state of one end of the connection,
// whether it is alive or has been shutdown via close_notify or fatal alert.
enum ssl_shutdown_t {
  ssl_shutdown_none = 0,
  ssl_shutdown_close_notify = 1,
  ssl_shutdown_error = 2,
};

enum ssl_ech_status_t {
  // ssl_ech_none indicates ECH was not offered, or we have not gotten far
  // enough in the handshake to determine the status.
  ssl_ech_none,
  // ssl_ech_accepted indicates the server accepted ECH.
  ssl_ech_accepted,
  // ssl_ech_rejected indicates the server was offered ECH but rejected it.
  ssl_ech_rejected,
};

struct SSL3_STATE {
  static constexpr bool kAllowUniquePtr = true;

  SSL3_STATE();
  ~SSL3_STATE();

  uint8_t read_sequence[8] = {0};
  uint8_t write_sequence[8] = {0};

  uint8_t server_random[SSL3_RANDOM_SIZE] = {0};
  uint8_t client_random[SSL3_RANDOM_SIZE] = {0};

  // read_buffer holds data from the transport to be processed.
  SSLBuffer read_buffer;
  // write_buffer holds data to be written to the transport.
  SSLBuffer write_buffer;

  // pending_app_data is the unconsumed application data. It points into
  // |read_buffer|.
  Span<uint8_t> pending_app_data;

  // partial write - check the numbers match
  unsigned int wnum = 0;  // number of bytes sent so far
  int wpend_tot = 0;      // number bytes written
  int wpend_type = 0;
  int wpend_ret = 0;  // number of bytes submitted
  const uint8_t *wpend_buf = nullptr;

  // read_shutdown is the shutdown state for the read half of the connection.
  enum ssl_shutdown_t read_shutdown = ssl_shutdown_none;

  // write_shutdown is the shutdown state for the write half of the connection.
  enum ssl_shutdown_t write_shutdown = ssl_shutdown_none;

  // read_error, if |read_shutdown| is |ssl_shutdown_error|, is the error for
  // the receive half of the connection.
  UniquePtr<ERR_SAVE_STATE> read_error;

  int total_renegotiations = 0;

  // This holds a variable that indicates what we were doing when a 0 or -1 is
  // returned.  This is needed for non-blocking IO so we know what request
  // needs re-doing when in SSL_accept or SSL_connect
  int rwstate = SSL_ERROR_NONE;

  enum ssl_encryption_level_t read_level = ssl_encryption_initial;
  enum ssl_encryption_level_t write_level = ssl_encryption_initial;

  enum ssl_encryption_level_t read_level = ssl_encryption_initial;
  enum ssl_encryption_level_t write_level = ssl_encryption_initial;

  // early_data_skipped is the amount of early data that has been skipped by the
  // record layer.
  uint16_t early_data_skipped = 0;

  // empty_record_count is the number of consecutive empty records received.
  uint8_t empty_record_count = 0;

  // warning_alert_count is the number of consecutive warning alerts
  // received.
  uint8_t warning_alert_count = 0;

  // key_update_count is the number of consecutive KeyUpdates received.
  uint8_t key_update_count = 0;

  // ech_status indicates whether ECH was accepted by the server.
  ssl_ech_status_t ech_status = ssl_ech_none;

  // skip_early_data instructs the record layer to skip unexpected early data
  // messages when 0RTT is rejected.
  bool skip_early_data : 1;

  // have_version is true if the connection's final version is known. Otherwise
  // the version has not been negotiated yet.
  bool have_version : 1;

  // v2_hello_done is true if the peer's V2ClientHello, if any, has been handled
  // and future messages should use the record layer.
  bool v2_hello_done : 1;

  // is_v2_hello is true if the current handshake message was derived from a
  // V2ClientHello rather than received from the peer directly.
  bool is_v2_hello : 1;

  // has_message is true if the current handshake message has been returned
  // at least once by |get_message| and false otherwise.
  bool has_message : 1;

  // initial_handshake_complete is true if the initial handshake has
  // completed.
  bool initial_handshake_complete : 1;

  // session_reused indicates whether a session was resumed.
  bool session_reused : 1;

  // delegated_credential_used is whether we presented a delegated credential to
  // the peer.
  bool delegated_credential_used : 1;

  bool send_connection_binding : 1;

  // channel_id_valid is true if, on the server, the client has negotiated a
  // Channel ID and the |channel_id| field is filled in.
  bool channel_id_valid : 1;

  // key_update_pending is true if we have a KeyUpdate acknowledgment
  // outstanding.
  bool key_update_pending : 1;

  // wpend_pending is true if we have a pending write outstanding.
  bool wpend_pending : 1;

  // early_data_accepted is true if early data was accepted by the server.
  bool early_data_accepted : 1;

  // alert_dispatch is true there is an alert in |send_alert| to be sent.
  bool alert_dispatch : 1;

  // renegotiate_pending is whether the read half of the channel is blocked on a
  // HelloRequest.
  bool renegotiate_pending : 1;

  // used_hello_retry_request is whether the handshake used a TLS 1.3
  // HelloRetryRequest message.
  bool used_hello_retry_request : 1;

  // hs_buf is the buffer of handshake data to process.
  UniquePtr<BUF_MEM> hs_buf;

  // pending_hs_data contains the pending handshake data that has not yet
  // been encrypted to |pending_flight|. This allows packing the handshake into
  // fewer records.
  UniquePtr<BUF_MEM> pending_hs_data;

  // pending_flight is the pending outgoing flight. This is used to flush each
  // handshake flight in a single write. |write_buffer| must be written out
  // before this data.
  UniquePtr<BUF_MEM> pending_flight;

  // pending_flight_offset is the number of bytes of |pending_flight| which have
  // been successfully written.
  uint32_t pending_flight_offset = 0;

  // ticket_age_skew is the difference, in seconds, between the client-sent
  // ticket age and the server-computed value in TLS 1.3 server connections
  // which resumed a session.
  int32_t ticket_age_skew = 0;

  // ssl_early_data_reason stores details on why 0-RTT was accepted or rejected.
  enum ssl_early_data_reason_t early_data_reason = ssl_early_data_unknown;

  // aead_read_ctx is the current read cipher state.
  UniquePtr<SSLAEADContext> aead_read_ctx;

  // aead_write_ctx is the current write cipher state.
  UniquePtr<SSLAEADContext> aead_write_ctx;

  // hs is the handshake state for the current handshake or NULL if there isn't
  // one.
  UniquePtr<SSL_HANDSHAKE> hs;

  uint8_t write_traffic_secret[SSL_MAX_MD_SIZE] = {0};
  uint8_t read_traffic_secret[SSL_MAX_MD_SIZE] = {0};
  uint8_t exporter_secret[SSL_MAX_MD_SIZE] = {0};
  uint8_t write_traffic_secret_len = 0;
  uint8_t read_traffic_secret_len = 0;
  uint8_t exporter_secret_len = 0;

  // Connection binding to prevent renegotiation attacks
  uint8_t previous_client_finished[12] = {0};
  uint8_t previous_client_finished_len = 0;
  uint8_t previous_server_finished_len = 0;
  uint8_t previous_server_finished[12] = {0};

  uint8_t send_alert[2] = {0};

  // established_session is the session established by the connection. This
  // session is only filled upon the completion of the handshake and is
  // immutable.
  UniquePtr<SSL_SESSION> established_session;

  // Next protocol negotiation. For the client, this is the protocol that we
  // sent in NextProtocol and is set when handling ServerHello extensions.
  //
  // For a server, this is the client's selected_protocol from NextProtocol and
  // is set when handling the NextProtocol message, before the Finished
  // message.
  Array<uint8_t> next_proto_negotiated;

  // ALPN information
  // (we are in the process of transitioning from NPN to ALPN.)

  // In a server these point to the selected ALPN protocol after the
  // ClientHello has been processed. In a client these contain the protocol
  // that the server selected once the ServerHello has been processed.
  Array<uint8_t> alpn_selected;

  // hostname, on the server, is the value of the SNI extension.
  UniquePtr<char> hostname;

  // For a server:
  //     If |channel_id_valid| is true, then this contains the
  //     verified Channel ID from the client: a P256 point, (x,y), where
  //     each are big-endian values.
  uint8_t channel_id[64] = {0};

  // Contains the QUIC transport params received by the peer.
  Array<uint8_t> peer_quic_transport_params;

  // srtp_profile is the selected SRTP protection profile for
  // DTLS-SRTP.
  const SRTP_PROTECTION_PROFILE *srtp_profile = nullptr;
};

// lengths of messages
#define DTLS1_COOKIE_LENGTH 256

#define DTLS1_RT_HEADER_LENGTH 13

#define DTLS1_HM_HEADER_LENGTH 12

#define DTLS1_CCS_HEADER_LENGTH 1

#define DTLS1_AL_HEADER_LENGTH 2

struct hm_header_st {
  uint8_t type;
  uint32_t msg_len;
  uint16_t seq;
  uint32_t frag_off;
  uint32_t frag_len;
};

// An hm_fragment is an incoming DTLS message, possibly not yet assembled.
struct hm_fragment {
  static constexpr bool kAllowUniquePtr = true;

  hm_fragment() {}
  hm_fragment(const hm_fragment &) = delete;
  hm_fragment &operator=(const hm_fragment &) = delete;

  ~hm_fragment();

  // type is the type of the message.
  uint8_t type = 0;
  // seq is the sequence number of this message.
  uint16_t seq = 0;
  // msg_len is the length of the message body.
  uint32_t msg_len = 0;
  // data is a pointer to the message, including message header. It has length
  // |DTLS1_HM_HEADER_LENGTH| + |msg_len|.
  uint8_t *data = nullptr;
  // reassembly is a bitmask of |msg_len| bits corresponding to which parts of
  // the message have been received. It is NULL if the message is complete.
  uint8_t *reassembly = nullptr;
};

struct OPENSSL_timeval {
  uint64_t tv_sec;
  uint32_t tv_usec;
};

struct DTLS1_STATE {
  static constexpr bool kAllowUniquePtr = true;

  DTLS1_STATE();
  ~DTLS1_STATE();

  // has_change_cipher_spec is true if we have received a ChangeCipherSpec from
  // the peer in this epoch.
  bool has_change_cipher_spec : 1;

  // outgoing_messages_complete is true if |outgoing_messages| has been
  // completed by an attempt to flush it. Future calls to |add_message| and
  // |add_change_cipher_spec| will start a new flight.
  bool outgoing_messages_complete : 1;

  // flight_has_reply is true if the current outgoing flight is complete and has
  // processed at least one message. This is used to detect whether we or the
  // peer sent the final flight.
  bool flight_has_reply : 1;

  uint8_t cookie[DTLS1_COOKIE_LENGTH] = {0};
  size_t cookie_len = 0;

  // The current data and handshake epoch.  This is initially undefined, and
  // starts at zero once the initial handshake is completed.
  uint16_t r_epoch = 0;
  uint16_t w_epoch = 0;

  // records being received in the current epoch
  DTLS1_BITMAP bitmap;

  uint16_t handshake_write_seq = 0;
  uint16_t handshake_read_seq = 0;

  // save last sequence number for retransmissions
  uint8_t last_write_sequence[8] = {0};
  UniquePtr<SSLAEADContext> last_aead_write_ctx;

  // incoming_messages is a ring buffer of incoming handshake messages that have
  // yet to be processed. The front of the ring buffer is message number
  // |handshake_read_seq|, at position |handshake_read_seq| %
  // |SSL_MAX_HANDSHAKE_FLIGHT|.
  UniquePtr<hm_fragment> incoming_messages[SSL_MAX_HANDSHAKE_FLIGHT];

  // outgoing_messages is the queue of outgoing messages from the last handshake
  // flight.
  DTLS_OUTGOING_MESSAGE outgoing_messages[SSL_MAX_HANDSHAKE_FLIGHT];
  uint8_t outgoing_messages_len = 0;

  // outgoing_written is the number of outgoing messages that have been
  // written.
  uint8_t outgoing_written = 0;
  // outgoing_offset is the number of bytes of the next outgoing message have
  // been written.
  uint32_t outgoing_offset = 0;

  unsigned mtu = 0;  // max DTLS packet size

  // num_timeouts is the number of times the retransmit timer has fired since
  // the last time it was reset.
  unsigned num_timeouts = 0;

  // Indicates when the last handshake msg or heartbeat sent will
  // timeout.
  struct OPENSSL_timeval next_timeout = {0, 0};

  // timeout_duration_ms is the timeout duration in milliseconds.
  unsigned timeout_duration_ms = 0;
};

// An ALPSConfig is a pair of ALPN protocol and settings value to use with ALPS.
struct ALPSConfig {
  Array<uint8_t> protocol;
  Array<uint8_t> settings;
};

// SSL_CONFIG contains configuration bits that can be shed after the handshake
// completes.  Objects of this type are not shared; they are unique to a
// particular |SSL|.
//
// See SSL_shed_handshake_config() for more about the conditions under which
// configuration can be shed.
struct SSL_CONFIG {
  static constexpr bool kAllowUniquePtr = true;

  explicit SSL_CONFIG(SSL *ssl_arg);
  ~SSL_CONFIG();

  // ssl is a non-owning pointer to the parent |SSL| object.
  SSL *const ssl = nullptr;

  // conf_max_version is the maximum acceptable version configured by
  // |SSL_set_max_proto_version|. Note this version is not normalized in DTLS
  // and is further constrained by |SSL_OP_NO_*|.
  uint16_t conf_max_version = 0;

  // conf_min_version is the minimum acceptable version configured by
  // |SSL_set_min_proto_version|. Note this version is not normalized in DTLS
  // and is further constrained by |SSL_OP_NO_*|.
  uint16_t conf_min_version = 0;

  X509_VERIFY_PARAM *param = nullptr;

  // crypto
  UniquePtr<SSLCipherPreferenceList> cipher_list;

  // This is used to hold the local certificate used (i.e. the server
  // certificate for a server or the client certificate for a client).
  UniquePtr<CERT> cert;

  int (*verify_callback)(int ok,
                         X509_STORE_CTX *ctx) =
      nullptr;  // fail if callback returns 0

  enum ssl_verify_result_t (*custom_verify_callback)(
      SSL *ssl, uint8_t *out_alert) = nullptr;
  // Server-only: psk_identity_hint is the identity hint to send in
  // PSK-based key exchanges.
  UniquePtr<char> psk_identity_hint;

  unsigned (*psk_client_callback)(SSL *ssl, const char *hint, char *identity,
                                  unsigned max_identity_len, uint8_t *psk,
                                  unsigned max_psk_len) = nullptr;
  unsigned (*psk_server_callback)(SSL *ssl, const char *identity, uint8_t *psk,
                                  unsigned max_psk_len) = nullptr;

  // for server side, keep the list of CA_dn we can use
  UniquePtr<STACK_OF(CRYPTO_BUFFER)> client_CA;

  // cached_x509_client_CA is a cache of parsed versions of the elements of
  // |client_CA|.
  STACK_OF(X509_NAME) *cached_x509_client_CA = nullptr;

  Array<uint16_t> supported_group_list;  // our list

  // channel_id_private is the client's Channel ID private key, or null if
  // Channel ID should not be offered on this connection.
  UniquePtr<EVP_PKEY> channel_id_private;

  // For a client, this contains the list of supported protocols in wire
  // format.
  Array<uint8_t> alpn_client_proto_list;

  // alps_configs contains the list of supported protocols to use with ALPS,
  // along with their corresponding ALPS values.
  GrowableArray<ALPSConfig> alps_configs;

  // alps_configs contains the list of supported protocols to use with ALPS,
  // along with their corresponding ALPS values.
  GrowableArray<ALPSConfig> alps_configs;

  // Contains the QUIC transport params that this endpoint will send.
  Array<uint8_t> quic_transport_params;

<<<<<<< HEAD
=======
  // Contains the context used to decide whether to accept early data in QUIC.
>>>>>>> 4dab6715
  Array<uint8_t> quic_early_data_context;

  // verify_sigalgs, if not empty, is the set of signature algorithms
  // accepted from the peer in decreasing order of preference.
  Array<uint16_t> verify_sigalgs;

  // srtp_profiles is the list of configured SRTP protection profiles for
  // DTLS-SRTP.
  UniquePtr<STACK_OF(SRTP_PROTECTION_PROFILE)> srtp_profiles;

  // client_ech_config_list, if not empty, is a serialized ECHConfigList
  // structure for the client to use when negotiating ECH.
  Array<uint8_t> client_ech_config_list;

  // verify_mode is a bitmask of |SSL_VERIFY_*| values.
  uint8_t verify_mode = SSL_VERIFY_NONE;

  // ech_grease_enabled controls whether ECH GREASE may be sent in the
  // ClientHello.
  bool ech_grease_enabled : 1;

  // Enable signed certificate time stamps. Currently client only.
  bool signed_cert_timestamps_enabled : 1;

  // ocsp_stapling_enabled is only used by client connections and indicates
  // whether OCSP stapling will be requested.
  bool ocsp_stapling_enabled : 1;

  // channel_id_enabled is copied from the |SSL_CTX|. For a server, it means
  // that we'll accept Channel IDs from clients. It is ignored on the client.
  bool channel_id_enabled : 1;

  // If enforce_rsa_key_usage is true, the handshake will fail if the
  // keyUsage extension is present and incompatible with the TLS usage.
  // This field is not read until after certificate verification.
  bool enforce_rsa_key_usage : 1;

  // retain_only_sha256_of_client_certs is true if we should compute the SHA256
  // hash of the peer's certificate and then discard it to save memory and
  // session space. Only effective on the server side.
  bool retain_only_sha256_of_client_certs : 1;

  // handoff indicates that a server should stop after receiving the
  // ClientHello and pause the handshake in such a way that |SSL_get_error|
  // returns |SSL_ERROR_HANDOFF|. This is copied in |SSL_new| from the |SSL_CTX|
  // element of the same name and may be cleared if the handoff is declined.
  bool handoff : 1;

  // shed_handshake_config indicates that the handshake config (this object!)
  // should be freed after the handshake completes.
  bool shed_handshake_config : 1;

  // jdk11_workaround is whether to disable TLS 1.3 for JDK 11 clients, as a
  // workaround for https://bugs.openjdk.java.net/browse/JDK-8211806.
  bool jdk11_workaround : 1;

  // QUIC drafts up to and including 32 used a different TLS extension
  // codepoint to convey QUIC's transport parameters.
  bool quic_use_legacy_codepoint : 1;

  // permute_extensions is whether to permute extensions when sending messages.
  bool permute_extensions : 1;
};

// From RFC 8446, used in determining PSK modes.
#define SSL_PSK_DHE_KE 0x1

// kMaxEarlyDataAccepted is the advertised number of plaintext bytes of early
// data that will be accepted. This value should be slightly below
// kMaxEarlyDataSkipped in tls_record.c, which is measured in ciphertext.
static const size_t kMaxEarlyDataAccepted = 14336;

UniquePtr<CERT> ssl_cert_dup(CERT *cert);
void ssl_cert_clear_certs(CERT *cert);
bool ssl_set_cert(CERT *cert, UniquePtr<CRYPTO_BUFFER> buffer);
bool ssl_is_key_type_supported(int key_type);
// ssl_compare_public_and_private_key returns true if |pubkey| is the public
// counterpart to |privkey|. Otherwise it returns false and pushes a helpful
// message on the error queue.
bool ssl_compare_public_and_private_key(const EVP_PKEY *pubkey,
                                       const EVP_PKEY *privkey);
bool ssl_cert_check_private_key(const CERT *cert, const EVP_PKEY *privkey);
bool ssl_get_new_session(SSL_HANDSHAKE *hs);
int ssl_encrypt_ticket(SSL_HANDSHAKE *hs, CBB *out, const SSL_SESSION *session);
int ssl_ctx_rotate_ticket_encryption_key(SSL_CTX *ctx);

// ssl_session_new returns a newly-allocated blank |SSL_SESSION| or nullptr on
// error.
UniquePtr<SSL_SESSION> ssl_session_new(const SSL_X509_METHOD *x509_method);

// ssl_hash_session_id returns a hash of |session_id|, suitable for a hash table
// keyed on session IDs.
uint32_t ssl_hash_session_id(Span<const uint8_t> session_id);

// SSL_SESSION_parse parses an |SSL_SESSION| from |cbs| and advances |cbs| over
// the parsed data.
OPENSSL_EXPORT UniquePtr<SSL_SESSION> SSL_SESSION_parse(
    CBS *cbs, const SSL_X509_METHOD *x509_method, CRYPTO_BUFFER_POOL *pool);

// ssl_session_serialize writes |in| to |cbb| as if it were serialising a
// session for Session-ID resumption. It returns one on success and zero on
// error.
OPENSSL_EXPORT int ssl_session_serialize(const SSL_SESSION *in, CBB *cbb);

// ssl_session_is_context_valid returns one if |session|'s session ID context
// matches the one set on |hs| and zero otherwise.
int ssl_session_is_context_valid(const SSL_HANDSHAKE *hs,
                                 const SSL_SESSION *session);

// ssl_session_is_time_valid returns one if |session| is still valid and zero if
// it has expired.
int ssl_session_is_time_valid(const SSL *ssl, const SSL_SESSION *session);

// ssl_session_is_resumable returns one if |session| is resumable for |hs| and
// zero otherwise.
int ssl_session_is_resumable(const SSL_HANDSHAKE *hs,
                             const SSL_SESSION *session);

// ssl_session_protocol_version returns the protocol version associated with
// |session|. Note that despite the name, this is not the same as
// |SSL_SESSION_get_protocol_version|. The latter is based on upstream's name.
uint16_t ssl_session_protocol_version(const SSL_SESSION *session);

// ssl_session_get_digest returns the digest used in |session|.
const EVP_MD *ssl_session_get_digest(const SSL_SESSION *session);

void ssl_set_session(SSL *ssl, SSL_SESSION *session);

// ssl_get_prev_session looks up the previous session based on |client_hello|.
// On success, it sets |*out_session| to the session or nullptr if none was
// found. If the session could not be looked up synchronously, it returns
// |ssl_hs_pending_session| and should be called again. If a ticket could not be
// decrypted immediately it returns |ssl_hs_pending_ticket| and should also
// be called again. Otherwise, it returns |ssl_hs_error|.
enum ssl_hs_wait_t ssl_get_prev_session(SSL_HANDSHAKE *hs,
                                        UniquePtr<SSL_SESSION> *out_session,
                                        bool *out_tickets_supported,
                                        bool *out_renew_ticket,
                                        const SSL_CLIENT_HELLO *client_hello);

// The following flags determine which parts of the session are duplicated.
#define SSL_SESSION_DUP_AUTH_ONLY 0x0
#define SSL_SESSION_INCLUDE_TICKET 0x1
#define SSL_SESSION_INCLUDE_NONAUTH 0x2
#define SSL_SESSION_DUP_ALL \
  (SSL_SESSION_INCLUDE_TICKET | SSL_SESSION_INCLUDE_NONAUTH)

// SSL_SESSION_dup returns a newly-allocated |SSL_SESSION| with a copy of the
// fields in |session| or nullptr on error. The new session is non-resumable and
// must be explicitly marked resumable once it has been filled in.
OPENSSL_EXPORT UniquePtr<SSL_SESSION> SSL_SESSION_dup(SSL_SESSION *session,
                                                      int dup_flags);

// ssl_session_rebase_time updates |session|'s start time to the current time,
// adjusting the timeout so the expiration time is unchanged.
void ssl_session_rebase_time(SSL *ssl, SSL_SESSION *session);

// ssl_session_renew_timeout calls |ssl_session_rebase_time| and renews
// |session|'s timeout to |timeout| (measured from the current time). The
// renewal is clamped to the session's auth_timeout.
void ssl_session_renew_timeout(SSL *ssl, SSL_SESSION *session,
                               uint32_t timeout);

void ssl_update_cache(SSL *ssl);

void ssl_send_alert(SSL *ssl, int level, int desc);
int ssl_send_alert_impl(SSL *ssl, int level, int desc);
bool tls_get_message(const SSL *ssl, SSLMessage *out);
ssl_open_record_t tls_open_handshake(SSL *ssl, size_t *out_consumed,
                                     uint8_t *out_alert, Span<uint8_t> in);
void tls_next_message(SSL *ssl);

int tls_dispatch_alert(SSL *ssl);
ssl_open_record_t tls_open_app_data(SSL *ssl, Span<uint8_t> *out,
                                    size_t *out_consumed, uint8_t *out_alert,
                                    Span<uint8_t> in);
ssl_open_record_t tls_open_change_cipher_spec(SSL *ssl, size_t *out_consumed,
                                              uint8_t *out_alert,
                                              Span<uint8_t> in);
int tls_write_app_data(SSL *ssl, bool *out_needs_handshake, const uint8_t *buf,
                       int len);

bool tls_new(SSL *ssl);
void tls_free(SSL *ssl);

bool tls_init_message(const SSL *ssl, CBB *cbb, CBB *body, uint8_t type);
bool tls_finish_message(const SSL *ssl, CBB *cbb, Array<uint8_t> *out_msg);
bool tls_add_message(SSL *ssl, Array<uint8_t> msg);
bool tls_add_change_cipher_spec(SSL *ssl);
int tls_flush_flight(SSL *ssl);

bool dtls1_init_message(const SSL *ssl, CBB *cbb, CBB *body, uint8_t type);
bool dtls1_finish_message(const SSL *ssl, CBB *cbb, Array<uint8_t> *out_msg);
bool dtls1_add_message(SSL *ssl, Array<uint8_t> msg);
bool dtls1_add_change_cipher_spec(SSL *ssl);
int dtls1_flush_flight(SSL *ssl);

// ssl_add_message_cbb finishes the handshake message in |cbb| and adds it to
// the pending flight. It returns true on success and false on error.
bool ssl_add_message_cbb(SSL *ssl, CBB *cbb);

// ssl_hash_message incorporates |msg| into the handshake hash. It returns true
// on success and false on allocation failure.
bool ssl_hash_message(SSL_HANDSHAKE *hs, const SSLMessage &msg);

ssl_open_record_t dtls1_open_app_data(SSL *ssl, Span<uint8_t> *out,
                                      size_t *out_consumed, uint8_t *out_alert,
                                      Span<uint8_t> in);
ssl_open_record_t dtls1_open_change_cipher_spec(SSL *ssl, size_t *out_consumed,
                                                uint8_t *out_alert,
                                                Span<uint8_t> in);

int dtls1_write_app_data(SSL *ssl, bool *out_needs_handshake,
                         const uint8_t *buf, int len);

// dtls1_write_record sends a record. It returns one on success and <= 0 on
// error.
int dtls1_write_record(SSL *ssl, int type, const uint8_t *buf, size_t len,
                       enum dtls1_use_epoch_t use_epoch);

int dtls1_retransmit_outgoing_messages(SSL *ssl);
bool dtls1_parse_fragment(CBS *cbs, struct hm_header_st *out_hdr,
                          CBS *out_body);
bool dtls1_check_timeout_num(SSL *ssl);

void dtls1_start_timer(SSL *ssl);
void dtls1_stop_timer(SSL *ssl);
bool dtls1_is_timer_expired(SSL *ssl);
unsigned int dtls1_min_mtu(void);

bool dtls1_new(SSL *ssl);
void dtls1_free(SSL *ssl);

bool dtls1_get_message(const SSL *ssl, SSLMessage *out);
ssl_open_record_t dtls1_open_handshake(SSL *ssl, size_t *out_consumed,
                                       uint8_t *out_alert, Span<uint8_t> in);
void dtls1_next_message(SSL *ssl);
int dtls1_dispatch_alert(SSL *ssl);

// tls1_configure_aead configures either the read or write direction AEAD (as
// determined by |direction|) using the keys generated by the TLS KDF. The
// |key_block_cache| argument is used to store the generated key block, if
// empty. Otherwise it's assumed that the key block is already contained within
// it. It returns true on success or false on error.
bool tls1_configure_aead(SSL *ssl, evp_aead_direction_t direction,
                         Array<uint8_t> *key_block_cache,
                         const SSL_SESSION *session,
                         Span<const uint8_t> iv_override);

bool tls1_change_cipher_state(SSL_HANDSHAKE *hs,
                              evp_aead_direction_t direction);
int tls1_generate_master_secret(SSL_HANDSHAKE *hs, uint8_t *out,
                                Span<const uint8_t> premaster);

// tls1_get_grouplist returns the locally-configured group preference list.
Span<const uint16_t> tls1_get_grouplist(const SSL_HANDSHAKE *ssl);

// tls1_check_group_id returns whether |group_id| is consistent with locally-
// configured group preferences.
bool tls1_check_group_id(const SSL_HANDSHAKE *ssl, uint16_t group_id);

// tls1_get_shared_group sets |*out_group_id| to the first preferred shared
// group between client and server preferences and returns true. If none may be
// found, it returns false.
bool tls1_get_shared_group(SSL_HANDSHAKE *hs, uint16_t *out_group_id);

// tls1_set_curves converts the array of NIDs in |curves| into a newly allocated
// array of TLS group IDs. On success, the function returns true and writes the
// array to |*out_group_ids|. Otherwise, it returns false.
bool tls1_set_curves(Array<uint16_t> *out_group_ids, Span<const int> curves);

// tls1_set_curves_list converts the string of curves pointed to by |curves|
// into a newly allocated array of TLS group IDs. On success, the function
// returns true and writes the array to |*out_group_ids|. Otherwise, it returns
// false.
bool tls1_set_curves_list(Array<uint16_t> *out_group_ids, const char *curves);

// ssl_add_clienthello_tlsext writes ClientHello extensions to |out| for |type|.
// It returns true on success and false on failure. The |header_len| argument is
// the length of the ClientHello written so far and is used to compute the
// padding length. (It does not include the record header or handshake headers.)
//
// If |type| is |ssl_client_hello_inner|, this function also writes the
// compressed extensions to |out_encoded|. Otherwise, |out_encoded| should be
// nullptr.
//
// On success, the function sets |*out_needs_psk_binder| to whether the last
// ClientHello extension was the pre_shared_key extension and needs a PSK binder
// filled in. The caller should then update |out| and, if applicable,
// |out_encoded| with the binder after completing the whole message.
bool ssl_add_clienthello_tlsext(SSL_HANDSHAKE *hs, CBB *out, CBB *out_encoded,
                                bool *out_needs_psk_binder,
                                ssl_client_hello_type_t type,
                                size_t header_len);

bool ssl_add_serverhello_tlsext(SSL_HANDSHAKE *hs, CBB *out);
bool ssl_parse_clienthello_tlsext(SSL_HANDSHAKE *hs,
                                  const SSL_CLIENT_HELLO *client_hello);
bool ssl_parse_serverhello_tlsext(SSL_HANDSHAKE *hs, const CBS *extensions);

#define tlsext_tick_md EVP_sha256

// ssl_process_ticket processes a session ticket from the client. It returns
// one of:
//   |ssl_ticket_aead_success|: |*out_session| is set to the parsed session and
//       |*out_renew_ticket| is set to whether the ticket should be renewed.
//   |ssl_ticket_aead_ignore_ticket|: |*out_renew_ticket| is set to whether a
//       fresh ticket should be sent, but the given ticket cannot be used.
//   |ssl_ticket_aead_retry|: the ticket could not be immediately decrypted.
//       Retry later.
//   |ssl_ticket_aead_error|: an error occured that is fatal to the connection.
enum ssl_ticket_aead_result_t ssl_process_ticket(
    SSL_HANDSHAKE *hs, UniquePtr<SSL_SESSION> *out_session,
    bool *out_renew_ticket, Span<const uint8_t> ticket,
    Span<const uint8_t> session_id);

// tls1_verify_channel_id processes |msg| as a Channel ID message, and verifies
// the signature. If the key is valid, it saves the Channel ID and returns true.
// Otherwise, it returns false.
bool tls1_verify_channel_id(SSL_HANDSHAKE *hs, const SSLMessage &msg);

// tls1_write_channel_id generates a Channel ID message and puts the output in
// |cbb|. |ssl->channel_id_private| must already be set before calling.  This
// function returns true on success and false on error.
bool tls1_write_channel_id(SSL_HANDSHAKE *hs, CBB *cbb);

// tls1_channel_id_hash computes the hash to be signed by Channel ID and writes
// it to |out|, which must contain at least |EVP_MAX_MD_SIZE| bytes. It returns
// true on success and false on failure.
bool tls1_channel_id_hash(SSL_HANDSHAKE *hs, uint8_t *out, size_t *out_len);

// tls1_record_handshake_hashes_for_channel_id records the current handshake
// hashes in |hs->new_session| so that Channel ID resumptions can sign that
// data.
bool tls1_record_handshake_hashes_for_channel_id(SSL_HANDSHAKE *hs);

// ssl_can_write returns whether |ssl| is allowed to write.
bool ssl_can_write(const SSL *ssl);

// ssl_can_read returns wheter |ssl| is allowed to read.
bool ssl_can_read(const SSL *ssl);

void ssl_get_current_time(const SSL *ssl, struct OPENSSL_timeval *out_clock);
void ssl_ctx_get_current_time(const SSL_CTX *ctx,
                              struct OPENSSL_timeval *out_clock);

// ssl_reset_error_state resets state for |SSL_get_error|.
void ssl_reset_error_state(SSL *ssl);

// ssl_set_read_error sets |ssl|'s read half into an error state, saving the
// current state of the error queue.
void ssl_set_read_error(SSL *ssl);

BSSL_NAMESPACE_END


// Opaque C types.
//
// The following types are exported to C code as public typedefs, so they must
// be defined outside of the namespace.

// ssl_method_st backs the public |SSL_METHOD| type. It is a compatibility
// structure to support the legacy version-locked methods.
struct ssl_method_st {
  // version, if non-zero, is the only protocol version acceptable to an
  // SSL_CTX initialized from this method.
  uint16_t version;
  // method is the underlying SSL_PROTOCOL_METHOD that initializes the
  // SSL_CTX.
  const bssl::SSL_PROTOCOL_METHOD *method;
  // x509_method contains pointers to functions that might deal with |X509|
  // compatibility, or might be a no-op, depending on the application.
  const bssl::SSL_X509_METHOD *x509_method;
};

struct ssl_ctx_st {
  explicit ssl_ctx_st(const SSL_METHOD *ssl_method);
  ssl_ctx_st(const ssl_ctx_st &) = delete;
  ssl_ctx_st &operator=(const ssl_ctx_st &) = delete;

  const bssl::SSL_PROTOCOL_METHOD *method = nullptr;
  const bssl::SSL_X509_METHOD *x509_method = nullptr;

  // lock is used to protect various operations on this object.
  CRYPTO_MUTEX lock;

  // conf_max_version is the maximum acceptable protocol version configured by
  // |SSL_CTX_set_max_proto_version|. Note this version is normalized in DTLS
  // and is further constrainted by |SSL_OP_NO_*|.
  uint16_t conf_max_version = 0;

  // conf_min_version is the minimum acceptable protocol version configured by
  // |SSL_CTX_set_min_proto_version|. Note this version is normalized in DTLS
  // and is further constrainted by |SSL_OP_NO_*|.
  uint16_t conf_min_version = 0;

  // quic_method is the method table corresponding to the QUIC hooks.
  const SSL_QUIC_METHOD *quic_method = nullptr;

  // quic_method is the method table corresponding to the QUIC hooks.
  const SSL_QUIC_METHOD *quic_method = nullptr;

  bssl::UniquePtr<bssl::SSLCipherPreferenceList> cipher_list;

  X509_STORE *cert_store = nullptr;
  LHASH_OF(SSL_SESSION) *sessions = nullptr;
  // Most session-ids that will be cached, default is
  // SSL_SESSION_CACHE_MAX_SIZE_DEFAULT. 0 is unlimited.
  unsigned long session_cache_size = SSL_SESSION_CACHE_MAX_SIZE_DEFAULT;
  SSL_SESSION *session_cache_head = nullptr;
  SSL_SESSION *session_cache_tail = nullptr;

  // handshakes_since_cache_flush is the number of successful handshakes since
  // the last cache flush.
  int handshakes_since_cache_flush = 0;

  // This can have one of 2 values, ored together,
  // SSL_SESS_CACHE_CLIENT,
  // SSL_SESS_CACHE_SERVER,
  // Default is SSL_SESSION_CACHE_SERVER, which means only
  // SSL_accept which cache SSL_SESSIONS.
  int session_cache_mode = SSL_SESS_CACHE_SERVER;

  // session_timeout is the default lifetime for new sessions in TLS 1.2 and
  // earlier, in seconds.
  uint32_t session_timeout = SSL_DEFAULT_SESSION_TIMEOUT;

  // session_psk_dhe_timeout is the default lifetime for new sessions in TLS
  // 1.3, in seconds.
  uint32_t session_psk_dhe_timeout = SSL_DEFAULT_SESSION_PSK_DHE_TIMEOUT;

  // If this callback is not null, it will be called each time a session id is
  // added to the cache.  If this function returns 1, it means that the
  // callback will do a SSL_SESSION_free() when it has finished using it.
  // Otherwise, on 0, it means the callback has finished with it. If
  // remove_session_cb is not null, it will be called when a session-id is
  // removed from the cache.  After the call, OpenSSL will SSL_SESSION_free()
  // it.
  int (*new_session_cb)(SSL *ssl, SSL_SESSION *sess) = nullptr;
  void (*remove_session_cb)(SSL_CTX *ctx, SSL_SESSION *sess) = nullptr;
  SSL_SESSION *(*get_session_cb)(SSL *ssl, const uint8_t *data, int len,
                                 int *copy) = nullptr;

  CRYPTO_refcount_t references = 1;

  // if defined, these override the X509_verify_cert() calls
  int (*app_verify_callback)(X509_STORE_CTX *store_ctx, void *arg) = nullptr;
  void *app_verify_arg = nullptr;

  ssl_verify_result_t (*custom_verify_callback)(SSL *ssl,
                                                uint8_t *out_alert) = nullptr;

  // Default password callback.
  pem_password_cb *default_passwd_callback = nullptr;

  // Default password callback user data.
  void *default_passwd_callback_userdata = nullptr;

  // get client cert callback
  int (*client_cert_cb)(SSL *ssl, X509 **out_x509,
                        EVP_PKEY **out_pkey) = nullptr;

  CRYPTO_EX_DATA ex_data;

  // Default values used when no per-SSL value is defined follow

  void (*info_callback)(const SSL *ssl, int type, int value) = nullptr;

  // what we put in client cert requests
  bssl::UniquePtr<STACK_OF(CRYPTO_BUFFER)> client_CA;

  // cached_x509_client_CA is a cache of parsed versions of the elements of
  // |client_CA|.
  STACK_OF(X509_NAME) *cached_x509_client_CA = nullptr;


  // Default values to use in SSL structures follow (these are copied by
  // SSL_new)

  uint32_t options = 0;
  // Disable the auto-chaining feature by default. wpa_supplicant relies on this
  // feature, but require callers opt into it.
  uint32_t mode = SSL_MODE_NO_AUTO_CHAIN;
  uint32_t max_cert_list = SSL_MAX_CERT_LIST_DEFAULT;

  bssl::UniquePtr<bssl::CERT> cert;

  // callback that allows applications to peek at protocol messages
  void (*msg_callback)(int is_write, int version, int content_type,
                       const void *buf, size_t len, SSL *ssl,
                       void *arg) = nullptr;
  void *msg_callback_arg = nullptr;

  int verify_mode = SSL_VERIFY_NONE;
  int (*default_verify_callback)(int ok, X509_STORE_CTX *ctx) =
      nullptr;  // called 'verify_callback' in the SSL

  X509_VERIFY_PARAM *param = nullptr;

  // select_certificate_cb is called before most ClientHello processing and
  // before the decision whether to resume a session is made. See
  // |ssl_select_cert_result_t| for details of the return values.
  ssl_select_cert_result_t (*select_certificate_cb)(const SSL_CLIENT_HELLO *) =
      nullptr;

  // dos_protection_cb is called once the resumption decision for a ClientHello
  // has been made. It returns one to continue the handshake or zero to
  // abort.
  int (*dos_protection_cb)(const SSL_CLIENT_HELLO *) = nullptr;

  // Controls whether to verify certificates when resuming connections. They
  // were already verified when the connection was first made, so the default is
  // false. For now, this is only respected on clients, not servers.
  bool reverify_on_resume = false;

  // Maximum amount of data to send in one fragment. actual record size can be
  // more than this due to padding and MAC overheads.
  uint16_t max_send_fragment = SSL3_RT_MAX_PLAIN_LENGTH;

  // TLS extensions servername callback
  int (*servername_callback)(SSL *, int *, void *) = nullptr;
  void *servername_arg = nullptr;

  // RFC 4507 session ticket keys. |ticket_key_current| may be NULL before the
  // first handshake and |ticket_key_prev| may be NULL at any time.
  // Automatically generated ticket keys are rotated as needed at handshake
  // time. Hence, all access must be synchronized through |lock|.
  bssl::UniquePtr<bssl::TicketKey> ticket_key_current;
  bssl::UniquePtr<bssl::TicketKey> ticket_key_prev;

  // Callback to support customisation of ticket key setting
  int (*ticket_key_cb)(SSL *ssl, uint8_t *name, uint8_t *iv,
                       EVP_CIPHER_CTX *ectx, HMAC_CTX *hctx, int enc) = nullptr;

  // Server-only: psk_identity_hint is the default identity hint to send in
  // PSK-based key exchanges.
  bssl::UniquePtr<char> psk_identity_hint;

  unsigned (*psk_client_callback)(SSL *ssl, const char *hint, char *identity,
                                  unsigned max_identity_len, uint8_t *psk,
                                  unsigned max_psk_len) = nullptr;
  unsigned (*psk_server_callback)(SSL *ssl, const char *identity, uint8_t *psk,
                                  unsigned max_psk_len) = nullptr;


  // Next protocol negotiation information
  // (for experimental NPN extension).

  // For a server, this contains a callback function by which the set of
  // advertised protocols can be provided.
  int (*next_protos_advertised_cb)(SSL *ssl, const uint8_t **out,
                                   unsigned *out_len, void *arg) = nullptr;
  void *next_protos_advertised_cb_arg = nullptr;
  // For a client, this contains a callback function that selects the
  // next protocol from the list provided by the server.
  int (*next_proto_select_cb)(SSL *ssl, uint8_t **out, uint8_t *out_len,
                              const uint8_t *in, unsigned in_len,
                              void *arg) = nullptr;
  void *next_proto_select_cb_arg = nullptr;

  // ALPN information
  // (we are in the process of transitioning from NPN to ALPN.)

  // For a server, this contains a callback function that allows the
  // server to select the protocol for the connection.
  //   out: on successful return, this must point to the raw protocol
  //        name (without the length prefix).
  //   outlen: on successful return, this contains the length of |*out|.
  //   in: points to the client's list of supported protocols in
  //       wire-format.
  //   inlen: the length of |in|.
  int (*alpn_select_cb)(SSL *ssl, const uint8_t **out, uint8_t *out_len,
                        const uint8_t *in, unsigned in_len,
                        void *arg) = nullptr;
  void *alpn_select_cb_arg = nullptr;

  // For a client, this contains the list of supported protocols in wire
  // format.
  bssl::Array<uint8_t> alpn_client_proto_list;

  // SRTP profiles we are willing to do from RFC 5764
  bssl::UniquePtr<STACK_OF(SRTP_PROTECTION_PROFILE)> srtp_profiles;

  // Defined compression algorithms for certificates.
  bssl::GrowableArray<bssl::CertCompressionAlg> cert_compression_algs;

  // Supported group values inherited by SSL structure
  bssl::Array<uint16_t> supported_group_list;

  // channel_id_private is the client's Channel ID private key, or null if
  // Channel ID should not be offered on this connection.
  bssl::UniquePtr<EVP_PKEY> channel_id_private;

  // ech_keys contains the server's list of ECHConfig values and associated
  // private keys. This list may be swapped out at any time, so all access must
  // be synchronized through |lock|.
  bssl::UniquePtr<SSL_ECH_KEYS> ech_keys;

  // keylog_callback, if not NULL, is the key logging callback. See
  // |SSL_CTX_set_keylog_callback|.
  void (*keylog_callback)(const SSL *ssl, const char *line) = nullptr;

  // current_time_cb, if not NULL, is the function to use to get the current
  // time. It sets |*out_clock| to the current time. The |ssl| argument is
  // always NULL. See |SSL_CTX_set_current_time_cb|.
  void (*current_time_cb)(const SSL *ssl, struct timeval *out_clock) = nullptr;

  // pool is used for all |CRYPTO_BUFFER|s in case we wish to share certificate
  // memory.
  CRYPTO_BUFFER_POOL *pool = nullptr;

  // ticket_aead_method contains function pointers for opening and sealing
  // session tickets.
  const SSL_TICKET_AEAD_METHOD *ticket_aead_method = nullptr;

  // legacy_ocsp_callback implements an OCSP-related callback for OpenSSL
  // compatibility.
  int (*legacy_ocsp_callback)(SSL *ssl, void *arg) = nullptr;
  void *legacy_ocsp_callback_arg = nullptr;

  // verify_sigalgs, if not empty, is the set of signature algorithms
  // accepted from the peer in decreasing order of preference.
  bssl::Array<uint16_t> verify_sigalgs;

  // retain_only_sha256_of_client_certs is true if we should compute the SHA256
  // hash of the peer's certificate and then discard it to save memory and
  // session space. Only effective on the server side.
  bool retain_only_sha256_of_client_certs : 1;

  // quiet_shutdown is true if the connection should not send a close_notify on
  // shutdown.
  bool quiet_shutdown : 1;

  // ocsp_stapling_enabled is only used by client connections and indicates
  // whether OCSP stapling will be requested.
  bool ocsp_stapling_enabled : 1;

  // If true, a client will request certificate timestamps.
  bool signed_cert_timestamps_enabled : 1;

  // channel_id_enabled is whether Channel ID is enabled. For a server, means
  // that we'll accept Channel IDs from clients.  For a client, means that we'll
  // advertise support.
  bool channel_id_enabled : 1;

  // grease_enabled is whether GREASE (RFC 8701) is enabled.
  bool grease_enabled : 1;

  // permute_extensions is whether to permute extensions when sending messages.
  bool permute_extensions : 1;

  // allow_unknown_alpn_protos is whether the client allows unsolicited ALPN
  // protocols from the peer.
  bool allow_unknown_alpn_protos : 1;

  // false_start_allowed_without_alpn is whether False Start (if
  // |SSL_MODE_ENABLE_FALSE_START| is enabled) is allowed without ALPN.
  bool false_start_allowed_without_alpn : 1;

  // handoff indicates that a server should stop after receiving the
  // ClientHello and pause the handshake in such a way that |SSL_get_error|
  // returns |SSL_ERROR_HANDOFF|.
  bool handoff : 1;

  // If enable_early_data is true, early data can be sent and accepted.
  bool enable_early_data : 1;

 private:
  ~ssl_ctx_st();
  friend OPENSSL_EXPORT void SSL_CTX_free(SSL_CTX *);
};

struct ssl_st {
  explicit ssl_st(SSL_CTX *ctx_arg);
  ssl_st(const ssl_st &) = delete;
  ssl_st &operator=(const ssl_st &) = delete;
  ~ssl_st();

  // method is the method table corresponding to the current protocol (DTLS or
  // TLS).
  const bssl::SSL_PROTOCOL_METHOD *method = nullptr;

  // config is a container for handshake configuration.  Accesses to this field
  // should check for nullptr, since configuration may be shed after the
  // handshake completes.  (If you have the |SSL_HANDSHAKE| object at hand, use
  // that instead, and skip the null check.)
  bssl::UniquePtr<bssl::SSL_CONFIG> config;

  // version is the protocol version.
  uint16_t version = 0;

  uint16_t max_send_fragment = 0;

  // There are 2 BIO's even though they are normally both the same. This is so
  // data can be read and written to different handlers

  bssl::UniquePtr<BIO> rbio;  // used by SSL_read
  bssl::UniquePtr<BIO> wbio;  // used by SSL_write

  // do_handshake runs the handshake. On completion, it returns |ssl_hs_ok|.
  // Otherwise, it returns a value corresponding to what operation is needed to
  // progress.
  bssl::ssl_hs_wait_t (*do_handshake)(bssl::SSL_HANDSHAKE *hs) = nullptr;

  bssl::SSL3_STATE *s3 = nullptr;   // TLS variables
  bssl::DTLS1_STATE *d1 = nullptr;  // DTLS variables

  // callback that allows applications to peek at protocol messages
  void (*msg_callback)(int write_p, int version, int content_type,
                       const void *buf, size_t len, SSL *ssl,
                       void *arg) = nullptr;
  void *msg_callback_arg = nullptr;

  // session info

  // initial_timeout_duration_ms is the default DTLS timeout duration in
  // milliseconds. It's used to initialize the timer any time it's restarted.
  //
  // RFC 6347 states that implementations SHOULD use an initial timer value of 1
  // second.
  unsigned initial_timeout_duration_ms = 1000;

  // session is the configured session to be offered by the client. This session
  // is immutable.
  bssl::UniquePtr<SSL_SESSION> session;

  void (*info_callback)(const SSL *ssl, int type, int value) = nullptr;

  bssl::UniquePtr<SSL_CTX> ctx;

  // session_ctx is the |SSL_CTX| used for the session cache and related
  // settings.
  bssl::UniquePtr<SSL_CTX> session_ctx;

  // extra application data
  CRYPTO_EX_DATA ex_data;

  uint32_t options = 0;  // protocol behaviour
  uint32_t mode = 0;     // API behaviour
  uint32_t max_cert_list = 0;
  bssl::UniquePtr<char> hostname;

  // quic_method is the method table corresponding to the QUIC hooks.
  const SSL_QUIC_METHOD *quic_method = nullptr;

  // renegotiate_mode controls how peer renegotiation attempts are handled.
  ssl_renegotiate_mode_t renegotiate_mode = ssl_renegotiate_never;

  // server is true iff the this SSL* is the server half. Note: before the SSL*
  // is initialized by either SSL_set_accept_state or SSL_set_connect_state,
  // the side is not determined. In this state, server is always false.
  bool server : 1;

  // quiet_shutdown is true if the connection should not send a close_notify on
  // shutdown.
  bool quiet_shutdown : 1;

  // If enable_early_data is true, early data can be sent and accepted.
  bool enable_early_data : 1;
};

struct ssl_session_st {
  explicit ssl_session_st(const bssl::SSL_X509_METHOD *method);
  ssl_session_st(const ssl_session_st &) = delete;
  ssl_session_st &operator=(const ssl_session_st &) = delete;

  CRYPTO_refcount_t references = 1;

  // ssl_version is the (D)TLS version that established the session.
  uint16_t ssl_version = 0;

  // group_id is the ID of the ECDH group used to establish this session or zero
  // if not applicable or unknown.
  uint16_t group_id = 0;

  // peer_signature_algorithm is the signature algorithm used to authenticate
  // the peer, or zero if not applicable or unknown.
  uint16_t peer_signature_algorithm = 0;

  // secret, in TLS 1.2 and below, is the master secret associated with the
  // session. In TLS 1.3 and up, it is the resumption PSK for sessions handed to
  // the caller, but it stores the resumption secret when stored on |SSL|
  // objects.
  int secret_length = 0;
  uint8_t secret[SSL_MAX_MASTER_KEY_LENGTH] = {0};

  // session_id - valid?
  unsigned session_id_length = 0;
  uint8_t session_id[SSL_MAX_SSL_SESSION_ID_LENGTH] = {0};
  // this is used to determine whether the session is being reused in
  // the appropriate context. It is up to the application to set this,
  // via SSL_new
  uint8_t sid_ctx_length = 0;
  uint8_t sid_ctx[SSL_MAX_SID_CTX_LENGTH] = {0};

  bssl::UniquePtr<char> psk_identity;

  // certs contains the certificate chain from the peer, starting with the leaf
  // certificate.
  bssl::UniquePtr<STACK_OF(CRYPTO_BUFFER)> certs;

  const bssl::SSL_X509_METHOD *x509_method = nullptr;

  // x509_peer is the peer's certificate.
  X509 *x509_peer = nullptr;

  // x509_chain is the certificate chain sent by the peer. NOTE: for historical
  // reasons, when a client (so the peer is a server), the chain includes
  // |peer|, but when a server it does not.
  STACK_OF(X509) *x509_chain = nullptr;

  // x509_chain_without_leaf is a lazily constructed copy of |x509_chain| that
  // omits the leaf certificate. This exists because OpenSSL, historically,
  // didn't include the leaf certificate in the chain for a server, but did for
  // a client. The |x509_chain| always includes it and, if an API call requires
  // a chain without, it is stored here.
  STACK_OF(X509) *x509_chain_without_leaf = nullptr;

  // verify_result is the result of certificate verification in the case of
  // non-fatal certificate errors.
  long verify_result = X509_V_ERR_INVALID_CALL;

  // timeout is the lifetime of the session in seconds, measured from |time|.
  // This is renewable up to |auth_timeout|.
  uint32_t timeout = SSL_DEFAULT_SESSION_TIMEOUT;

  // auth_timeout is the non-renewable lifetime of the session in seconds,
  // measured from |time|.
  uint32_t auth_timeout = SSL_DEFAULT_SESSION_TIMEOUT;

  // time is the time the session was issued, measured in seconds from the UNIX
  // epoch.
  uint64_t time = 0;

  const SSL_CIPHER *cipher = nullptr;

  CRYPTO_EX_DATA ex_data;  // application specific data

  // These are used to make removal of session-ids more efficient and to
  // implement a maximum cache size.
  SSL_SESSION *prev = nullptr, *next = nullptr;

  bssl::Array<uint8_t> ticket;

  bssl::UniquePtr<CRYPTO_BUFFER> signed_cert_timestamp_list;

  // The OCSP response that came with the session.
  bssl::UniquePtr<CRYPTO_BUFFER> ocsp_response;

  // peer_sha256 contains the SHA-256 hash of the peer's certificate if
  // |peer_sha256_valid| is true.
  uint8_t peer_sha256[SHA256_DIGEST_LENGTH] = {0};

  // original_handshake_hash contains the handshake hash (either SHA-1+MD5 or
  // SHA-2, depending on TLS version) for the original, full handshake that
  // created a session. This is used by Channel IDs during resumption.
  uint8_t original_handshake_hash[EVP_MAX_MD_SIZE] = {0};
  uint8_t original_handshake_hash_len = 0;

  uint32_t ticket_lifetime_hint = 0;  // Session lifetime hint in seconds

  uint32_t ticket_age_add = 0;

  // ticket_max_early_data is the maximum amount of data allowed to be sent as
  // early data. If zero, 0-RTT is disallowed.
  uint32_t ticket_max_early_data = 0;

  // early_alpn is the ALPN protocol from the initial handshake. This is only
  // stored for TLS 1.3 and above in order to enforce ALPN matching for 0-RTT
  // resumptions. For the current connection's ALPN protocol, see
  // |alpn_selected| on |SSL3_STATE|.
  bssl::Array<uint8_t> early_alpn;

<<<<<<< HEAD
=======
  // local_application_settings, if |has_application_settings| is true, is the
  // local ALPS value for this connection.
  bssl::Array<uint8_t> local_application_settings;

>>>>>>> 4dab6715
  // peer_application_settings, if |has_application_settings| is true, is the
  // peer ALPS value for this connection.
  bssl::Array<uint8_t> peer_application_settings;

  // extended_master_secret is whether the master secret in this session was
  // generated using EMS and thus isn't vulnerable to the Triple Handshake
  // attack.
  bool extended_master_secret : 1;

  // peer_sha256_valid is whether |peer_sha256| is valid.
  bool peer_sha256_valid : 1;  // Non-zero if peer_sha256 is valid

  // not_resumable is used to indicate that session resumption is disallowed.
  bool not_resumable : 1;

  // ticket_age_add_valid is whether |ticket_age_add| is valid.
  bool ticket_age_add_valid : 1;

  // is_server is whether this session was created by a server.
  bool is_server : 1;

<<<<<<< HEAD
=======
  // is_quic indicates whether this session was created using QUIC.
  bool is_quic : 1;

>>>>>>> 4dab6715
  // has_application_settings indicates whether ALPS was negotiated in this
  // session.
  bool has_application_settings : 1;

<<<<<<< HEAD
=======
  // quic_early_data_context is used to determine whether early data must be
  // rejected when performing a QUIC handshake.
  bssl::Array<uint8_t> quic_early_data_context;

>>>>>>> 4dab6715
 private:
  ~ssl_session_st();
  friend OPENSSL_EXPORT void SSL_SESSION_free(SSL_SESSION *);
};

struct ssl_ech_keys_st {
  ssl_ech_keys_st() = default;
  ssl_ech_keys_st(const ssl_ech_keys_st &) = delete;
  ssl_ech_keys_st &operator=(const ssl_ech_keys_st &) = delete;

  bssl::GrowableArray<bssl::UniquePtr<bssl::ECHServerConfig>> configs;
  CRYPTO_refcount_t references = 1;

 private:
  ~ssl_ech_keys_st() = default;
  friend OPENSSL_EXPORT void SSL_ECH_KEYS_free(SSL_ECH_KEYS *);
};

#endif  // OPENSSL_HEADER_SSL_INTERNAL_H<|MERGE_RESOLUTION|>--- conflicted
+++ resolved
@@ -1598,47 +1598,6 @@
 // handshake.
 bool ssl_signing_with_dc(const SSL_HANDSHAKE *hs);
 
-
-struct ECHConfig {
-  static constexpr bool kAllowUniquePtr = true;
-  // raw contains the serialized ECHConfig.
-  Array<uint8_t> raw;
-  // The following fields alias into |raw|.
-  Span<const uint8_t> public_key;
-  Span<const uint8_t> public_name;
-  Span<const uint8_t> cipher_suites;
-  uint16_t kem_id = 0;
-  uint8_t maximum_name_length = 0;
-  uint8_t config_id = 0;
-};
-
-class ECHServerConfig {
- public:
-  static constexpr bool kAllowUniquePtr = true;
-  ECHServerConfig() = default;
-  ECHServerConfig(const ECHServerConfig &other) = delete;
-  ECHServerConfig &operator=(ECHServerConfig &&) = delete;
-
-  // Init parses |ech_config| as an ECHConfig and saves a copy of |key|.
-  // It returns true on success and false on error.
-  bool Init(Span<const uint8_t> ech_config, const EVP_HPKE_KEY *key,
-            bool is_retry_config);
-
-  // SetupContext sets up |ctx| for a new connection, given the specified
-  // HPKE ciphersuite and encapsulated KEM key. It returns true on success and
-  // false on error. This function may only be called on an initialized object.
-  bool SetupContext(EVP_HPKE_CTX *ctx, uint16_t kdf_id, uint16_t aead_id,
-                    Span<const uint8_t> enc) const;
-
-  const ECHConfig &ech_config() const { return ech_config_; }
-  bool is_retry_config() const { return is_retry_config_; }
-
- private:
-  ECHConfig ech_config_;
-  ScopedEVP_HPKE_KEY key_;
-  bool is_retry_config_ = false;
-};
-
 // Handshake functions.
 
 enum ssl_hs_wait_t {
@@ -2063,10 +2022,6 @@
   // cert_compression_negotiated is true iff |cert_compression_alg_id| is valid.
   bool cert_compression_negotiated : 1;
 
-<<<<<<< HEAD
-  bool can_release_private_key : 1;
-
-=======
   // apply_jdk11_workaround is true if the peer is probably a JDK 11 client
   // which implemented TLS 1.3 incorrectly.
   bool apply_jdk11_workaround : 1;
@@ -2079,7 +2034,6 @@
   // handshake.
   bool channel_id_negotiated : 1;
 
->>>>>>> 4dab6715
   // client_version is the value sent or received in the ClientHello version.
   uint16_t client_version = 0;
 
@@ -2704,9 +2658,6 @@
   enum ssl_encryption_level_t read_level = ssl_encryption_initial;
   enum ssl_encryption_level_t write_level = ssl_encryption_initial;
 
-  enum ssl_encryption_level_t read_level = ssl_encryption_initial;
-  enum ssl_encryption_level_t write_level = ssl_encryption_initial;
-
   // early_data_skipped is the amount of early data that has been skipped by the
   // record layer.
   uint16_t early_data_skipped = 0;
@@ -3065,22 +3016,12 @@
   // along with their corresponding ALPS values.
   GrowableArray<ALPSConfig> alps_configs;
 
-  // alps_configs contains the list of supported protocols to use with ALPS,
-  // along with their corresponding ALPS values.
-  GrowableArray<ALPSConfig> alps_configs;
-
   // Contains the QUIC transport params that this endpoint will send.
   Array<uint8_t> quic_transport_params;
 
-<<<<<<< HEAD
-=======
   // Contains the context used to decide whether to accept early data in QUIC.
->>>>>>> 4dab6715
   Array<uint8_t> quic_early_data_context;
-
-  // verify_sigalgs, if not empty, is the set of signature algorithms
   // accepted from the peer in decreasing order of preference.
-  Array<uint16_t> verify_sigalgs;
 
   // srtp_profiles is the list of configured SRTP protection profiles for
   // DTLS-SRTP.
@@ -3475,9 +3416,6 @@
   // quic_method is the method table corresponding to the QUIC hooks.
   const SSL_QUIC_METHOD *quic_method = nullptr;
 
-  // quic_method is the method table corresponding to the QUIC hooks.
-  const SSL_QUIC_METHOD *quic_method = nullptr;
-
   bssl::UniquePtr<bssl::SSLCipherPreferenceList> cipher_list;
 
   X509_STORE *cert_store = nullptr;
@@ -3949,13 +3887,10 @@
   // |alpn_selected| on |SSL3_STATE|.
   bssl::Array<uint8_t> early_alpn;
 
-<<<<<<< HEAD
-=======
   // local_application_settings, if |has_application_settings| is true, is the
   // local ALPS value for this connection.
   bssl::Array<uint8_t> local_application_settings;
 
->>>>>>> 4dab6715
   // peer_application_settings, if |has_application_settings| is true, is the
   // peer ALPS value for this connection.
   bssl::Array<uint8_t> peer_application_settings;
@@ -3977,23 +3912,17 @@
   // is_server is whether this session was created by a server.
   bool is_server : 1;
 
-<<<<<<< HEAD
-=======
   // is_quic indicates whether this session was created using QUIC.
   bool is_quic : 1;
 
->>>>>>> 4dab6715
   // has_application_settings indicates whether ALPS was negotiated in this
   // session.
   bool has_application_settings : 1;
 
-<<<<<<< HEAD
-=======
   // quic_early_data_context is used to determine whether early data must be
   // rejected when performing a QUIC handshake.
   bssl::Array<uint8_t> quic_early_data_context;
 
->>>>>>> 4dab6715
  private:
   ~ssl_session_st();
   friend OPENSSL_EXPORT void SSL_SESSION_free(SSL_SESSION *);
