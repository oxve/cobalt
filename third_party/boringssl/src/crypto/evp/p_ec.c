/* Written by Dr Stephen N Henson (steve@openssl.org) for the OpenSSL
 * project 2006.
 */
/* ====================================================================
 * Copyright (c) 2006 The OpenSSL Project.  All rights reserved.
 *
 * Redistribution and use in source and binary forms, with or without
 * modification, are permitted provided that the following conditions
 * are met:
 *
 * 1. Redistributions of source code must retain the above copyright
 *    notice, this list of conditions and the following disclaimer.
 *
 * 2. Redistributions in binary form must reproduce the above copyright
 *    notice, this list of conditions and the following disclaimer in
 *    the documentation and/or other materials provided with the
 *    distribution.
 *
 * 3. All advertising materials mentioning features or use of this
 *    software must display the following acknowledgment:
 *    "This product includes software developed by the OpenSSL Project
 *    for use in the OpenSSL Toolkit. (http://www.OpenSSL.org/)"
 *
 * 4. The names "OpenSSL Toolkit" and "OpenSSL Project" must not be used to
 *    endorse or promote products derived from this software without
 *    prior written permission. For written permission, please contact
 *    licensing@OpenSSL.org.
 *
 * 5. Products derived from this software may not be called "OpenSSL"
 *    nor may "OpenSSL" appear in their names without prior written
 *    permission of the OpenSSL Project.
 *
 * 6. Redistributions of any form whatsoever must retain the following
 *    acknowledgment:
 *    "This product includes software developed by the OpenSSL Project
 *    for use in the OpenSSL Toolkit (http://www.OpenSSL.org/)"
 *
 * THIS SOFTWARE IS PROVIDED BY THE OpenSSL PROJECT ``AS IS'' AND ANY
 * EXPRESSED OR IMPLIED WARRANTIES, INCLUDING, BUT NOT LIMITED TO, THE
 * IMPLIED WARRANTIES OF MERCHANTABILITY AND FITNESS FOR A PARTICULAR
 * PURPOSE ARE DISCLAIMED.  IN NO EVENT SHALL THE OpenSSL PROJECT OR
 * ITS CONTRIBUTORS BE LIABLE FOR ANY DIRECT, INDIRECT, INCIDENTAL,
 * SPECIAL, EXEMPLARY, OR CONSEQUENTIAL DAMAGES (INCLUDING, BUT
 * NOT LIMITED TO, PROCUREMENT OF SUBSTITUTE GOODS OR SERVICES;
 * LOSS OF USE, DATA, OR PROFITS; OR BUSINESS INTERRUPTION)
 * HOWEVER CAUSED AND ON ANY THEORY OF LIABILITY, WHETHER IN CONTRACT,
 * STRICT LIABILITY, OR TORT (INCLUDING NEGLIGENCE OR OTHERWISE)
 * ARISING IN ANY WAY OUT OF THE USE OF THIS SOFTWARE, EVEN IF ADVISED
 * OF THE POSSIBILITY OF SUCH DAMAGE.
 * ====================================================================
 *
 * This product includes cryptographic software written by Eric Young
 * (eay@cryptsoft.com).  This product includes software written by Tim
 * Hudson (tjh@cryptsoft.com). */

#include <openssl/evp.h>

#include <string.h>

#include <openssl/bn.h>
#include <openssl/digest.h>
#include <openssl/ec.h>
#include <openssl/ec_key.h>
#include <openssl/ecdh.h>
#include <openssl/ecdsa.h>
#include <openssl/err.h>
#include <openssl/mem.h>
#include <openssl/nid.h>

#include "internal.h"
#include "../fipsmodule/ec/internal.h"
#include "../internal.h"


typedef struct {
  // message digest
  const EVP_MD *md;
  EC_GROUP *gen_group;
} EC_PKEY_CTX;


static int pkey_ec_init(EVP_PKEY_CTX *ctx) {
  EC_PKEY_CTX *dctx;
  dctx = OPENSSL_malloc(sizeof(EC_PKEY_CTX));
  if (!dctx) {
    return 0;
  }
  OPENSSL_memset(dctx, 0, sizeof(EC_PKEY_CTX));

  ctx->data = dctx;

  return 1;
}

static int pkey_ec_copy(EVP_PKEY_CTX *dst, EVP_PKEY_CTX *src) {
  EC_PKEY_CTX *dctx, *sctx;
  if (!pkey_ec_init(dst)) {
    return 0;
  }
  sctx = src->data;
  dctx = dst->data;

  dctx->md = sctx->md;

  return 1;
}

static void pkey_ec_cleanup(EVP_PKEY_CTX *ctx) {
  EC_PKEY_CTX *dctx = ctx->data;
  if (!dctx) {
    return;
  }

  EC_GROUP_free(dctx->gen_group);
  OPENSSL_free(dctx);
}

static int pkey_ec_sign(EVP_PKEY_CTX *ctx, uint8_t *sig, size_t *siglen,
                        const uint8_t *tbs, size_t tbslen) {
  unsigned int sltmp;
  EC_KEY *ec = ctx->pkey->pkey.ec;

  if (!sig) {
    *siglen = ECDSA_size(ec);
    return 1;
  } else if (*siglen < (size_t)ECDSA_size(ec)) {
    OPENSSL_PUT_ERROR(EVP, EVP_R_BUFFER_TOO_SMALL);
    return 0;
  }

  if (!ECDSA_sign(0, tbs, tbslen, sig, &sltmp, ec)) {
    return 0;
  }
  *siglen = (size_t)sltmp;
  return 1;
}

static int pkey_ec_verify(EVP_PKEY_CTX *ctx, const uint8_t *sig, size_t siglen,
                          const uint8_t *tbs, size_t tbslen) {
  return ECDSA_verify(0, tbs, tbslen, sig, siglen, ctx->pkey->pkey.ec);
}

static int pkey_ec_derive(EVP_PKEY_CTX *ctx, uint8_t *key,
                          size_t *keylen) {
  int ret;
  size_t outlen;
  const EC_POINT *pubkey = NULL;
  EC_KEY *eckey;

  if (!ctx->pkey || !ctx->peerkey) {
    OPENSSL_PUT_ERROR(EVP, EVP_R_KEYS_NOT_SET);
    return 0;
  }

  eckey = ctx->pkey->pkey.ec;

  if (!key) {
    const EC_GROUP *group;
    group = EC_KEY_get0_group(eckey);
    *keylen = (EC_GROUP_get_degree(group) + 7) / 8;
    return 1;
  }
  pubkey = EC_KEY_get0_public_key(ctx->peerkey->pkey.ec);

  // NB: unlike PKCS#3 DH, if *outlen is less than maximum size this is
  // not an error, the result is truncated.

  outlen = *keylen;

  ret = ECDH_compute_key(key, outlen, pubkey, eckey, 0);
  if (ret < 0) {
    return 0;
  }
  *keylen = ret;
  return 1;
}

static int pkey_ec_ctrl(EVP_PKEY_CTX *ctx, int type, int p1, void *p2) {
  EC_PKEY_CTX *dctx = ctx->data;

  switch (type) {
    case EVP_PKEY_CTRL_MD:
      if (EVP_MD_type((const EVP_MD *)p2) != NID_sha1 &&
          EVP_MD_type((const EVP_MD *)p2) != NID_ecdsa_with_SHA1 &&
          EVP_MD_type((const EVP_MD *)p2) != NID_sha224 &&
          EVP_MD_type((const EVP_MD *)p2) != NID_sha256 &&
          EVP_MD_type((const EVP_MD *)p2) != NID_sha384 &&
          EVP_MD_type((const EVP_MD *)p2) != NID_sha512) {
        OPENSSL_PUT_ERROR(EVP, EVP_R_INVALID_DIGEST_TYPE);
        return 0;
      }
      dctx->md = p2;
      return 1;

    case EVP_PKEY_CTRL_GET_MD:
      *(const EVP_MD **)p2 = dctx->md;
      return 1;

    case EVP_PKEY_CTRL_PEER_KEY:
      // Default behaviour is OK
      return 1;

    case EVP_PKEY_CTRL_EC_PARAMGEN_CURVE_NID: {
      EC_GROUP *group = EC_GROUP_new_by_curve_name(p1);
      if (group == NULL) {
        return 0;
      }
      EC_GROUP_free(dctx->gen_group);
      dctx->gen_group = group;
      return 1;
    }

    default:
      OPENSSL_PUT_ERROR(EVP, EVP_R_COMMAND_NOT_SUPPORTED);
      return 0;
  }
}

static int pkey_ec_keygen(EVP_PKEY_CTX *ctx, EVP_PKEY *pkey) {
  EC_PKEY_CTX *dctx = ctx->data;
  const EC_GROUP *group = dctx->gen_group;
  if (group == NULL) {
    if (ctx->pkey == NULL) {
      OPENSSL_PUT_ERROR(EVP, EVP_R_NO_PARAMETERS_SET);
      return 0;
    }
    group = EC_KEY_get0_group(ctx->pkey->pkey.ec);
  }
  EC_KEY *ec = EC_KEY_new();
  if (ec == NULL ||
      !EC_KEY_set_group(ec, group) ||
      !EC_KEY_generate_key(ec)) {
    EC_KEY_free(ec);
    return 0;
  }
  EVP_PKEY_assign_EC_KEY(pkey, ec);
  return 1;
}

static int pkey_ec_paramgen(EVP_PKEY_CTX *ctx, EVP_PKEY *pkey) {
  EC_PKEY_CTX *dctx = ctx->data;
  if (dctx->gen_group == NULL) {
    OPENSSL_PUT_ERROR(EVP, EVP_R_NO_PARAMETERS_SET);
    return 0;
  }
  EC_KEY *ec = EC_KEY_new();
  if (ec == NULL ||
      !EC_KEY_set_group(ec, dctx->gen_group)) {
    EC_KEY_free(ec);
    return 0;
  }
  EVP_PKEY_assign_EC_KEY(pkey, ec);
  return 1;
}

const EVP_PKEY_METHOD ec_pkey_meth = {
    EVP_PKEY_EC,
    pkey_ec_init,
    pkey_ec_copy,
    pkey_ec_cleanup,
    pkey_ec_keygen,
    pkey_ec_sign,
    NULL /* sign_message */,
    pkey_ec_verify,
    NULL /* verify_message */,
    NULL /* verify_recover */,
    NULL /* encrypt */,
    NULL /* decrypt */,
    pkey_ec_derive,
    pkey_ec_paramgen,
    pkey_ec_ctrl,
};

int EVP_PKEY_CTX_set_ec_paramgen_curve_nid(EVP_PKEY_CTX *ctx, int nid) {
  return EVP_PKEY_CTX_ctrl(ctx, EVP_PKEY_EC, EVP_PKEY_OP_TYPE_GEN,
                           EVP_PKEY_CTRL_EC_PARAMGEN_CURVE_NID, nid, NULL);
<<<<<<< HEAD
=======
}

int EVP_PKEY_CTX_set_ec_param_enc(EVP_PKEY_CTX *ctx, int encoding) {
  // BoringSSL only supports named curve syntax.
  if (encoding != OPENSSL_EC_NAMED_CURVE) {
    OPENSSL_PUT_ERROR(EVP, EVP_R_INVALID_PARAMETERS);
    return 0;
  }
  return 1;
>>>>>>> 4dab6715
}<|MERGE_RESOLUTION|>--- conflicted
+++ resolved
@@ -274,8 +274,6 @@
 int EVP_PKEY_CTX_set_ec_paramgen_curve_nid(EVP_PKEY_CTX *ctx, int nid) {
   return EVP_PKEY_CTX_ctrl(ctx, EVP_PKEY_EC, EVP_PKEY_OP_TYPE_GEN,
                            EVP_PKEY_CTRL_EC_PARAMGEN_CURVE_NID, nid, NULL);
-<<<<<<< HEAD
-=======
 }
 
 int EVP_PKEY_CTX_set_ec_param_enc(EVP_PKEY_CTX *ctx, int encoding) {
@@ -285,5 +283,4 @@
     return 0;
   }
   return 1;
->>>>>>> 4dab6715
 }